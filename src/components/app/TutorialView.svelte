--- conflicted
+++ resolved
@@ -7,20 +7,13 @@
     import {
         getUser,
         getConceptPath,
-<<<<<<< HEAD
         type ConceptIndexContext,
         setConceptIndex,
         setDragged,
         setProject,
         setConceptPath,
-=======
-        type ProjectContext,
-        ProjectSymbol,
-        DraggedSymbol,
-        type DraggedContext,
         HighlightCountSymbol,
         highlightIndex,
->>>>>>> 2bde37e5
     } from '../../components/project/Contexts';
     import PlayView from './PlayView.svelte';
     import Button from '../widgets/Button.svelte';
@@ -29,7 +22,7 @@
     import type Spaces from '../../parser/Spaces';
     import { toMarkup } from '../../parser/toMarkup';
     import MarkupHTMLView from '../concepts/MarkupHTMLView.svelte';
-    import { onMount, untrack } from 'svelte';
+    import { onMount, setContext, untrack } from 'svelte';
     import type ConceptIndex from '../../concepts/ConceptIndex';
     import { writable, type Writable } from 'svelte/store';
     import { tick } from 'svelte';
@@ -133,10 +126,10 @@
             ),
     );
 
-    $: {
+    $effect(() => {
         highlightCount.set(highlights.length);
         highlightIndex.set(1);
-    }
+    });
 
     const conceptPath = getConceptPath();
 
@@ -492,11 +485,11 @@
 {#key highlights}
     {#if highlights.length > 1}
         {#each highlights as highlight, index}
-            <TutorialHighlight id={highlight} highlightIndex={index + 1}/>
+            <TutorialHighlight id={highlight} highlightIndex={index + 1} />
         {/each}
     {:else}
         {#each highlights as highlight}
-            <TutorialHighlight id={highlight}/>
+            <TutorialHighlight id={highlight} />
         {/each}
     {/if}
 {/key}
