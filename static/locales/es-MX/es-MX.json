{
    "$schema": "../../schemas/Locale.json",
    "language": "es",
    "region": "MX",
    "wordplay": "Juego de Palabras",
    "newProject": "$?",
    "term": {
        "evaluate": "evaluar",
        "bind": "unir",
        "decide": "decidir",
        "document": "documento",
        "project": "proyecto",
        "source": "fuente",
        "input": "input",
        "output": "producción",
        "convert": "convertir",
        "act": "acto",
        "scene": "escena",
        "phrase": "frase",
        "group": "grupo",
        "stage": "escenario",
        "type": "tipo",
        "start": "comenzar",
        "entered": "ingresó",
        "changed": "cambiada",
        "moved": "movido",
        "name": "nombre",
        "value": "valor",
        "text": "texto",
        "boolean": "booleano",
        "map": "mapa",
        "number": "número",
        "function": "función",
        "exception": "excepción",
        "table": "tabla",
        "none": "ninguna",
        "list": "lista",
        "stream": "arroyo",
        "structure": "estructura",
        "index": "índice",
        "query": "pregunta",
        "row": "fila",
        "set": "set",
        "key": "clave"
    },
    "token": {
        "EvalOpen": "evaluación abierta",
        "EvalClose": "evaluación cerrada",
        "SetOpen": "set abierta",
        "SetClose": "set cerrada",
        "ListOpen": "lista abierta",
        "ListClose": "lista cerrada",
        "TagOpen": "etiqueta abierta",
        "TagClose": "etiqueta cerrada",
        "Bind": "unir",
        "Access": "acceso de propiedad",
        "Function": "función",
        "Borrow": "pedir prestado",
        "Share": "compartir",
        "Convert": "convertir",
        "Doc": "explicación",
        "Formatted": "formateado",
        "FormattedType": "tipo formateado",
        "Words": "palabras",
        "Link": "enlace web",
        "Italic": "itálica",
        "Underline": "subrayar",
        "Light": "ligero",
        "Bold": "negrita",
        "Extra": "extra",
        "Concept": "enlace conceptual",
        "URL": "URL",
        "Code": "codigo",
        "Mention": "mencionar",
        "Branch": "rama",
        "None": "nada",
        "Type": "escribir",
        "TypeOperator": "es",
        "TypeOpen": "input para escribir abierto",
        "TypeClose": "input para escribrir cerrado",
        "Separator": "separadora de nombres",
        "Language": "etiqueta de idioma",
        "Region": "guión de región",
        "BooleanType": "tipo booleano",
        "NumberType": "tipo de número",
        "JapaneseNumeral": "número japonés",
        "RomanNumeral": "número romano",
        "Pi": "pi",
        "Infinity": "infinidad",
        "TableOpen": "tabla abierta",
        "TableClose": "tabla cerrada",
        "Select": "seleccionar",
        "Insert": "insertar",
        "Update": "actualizar",
        "Delete": "borrar",
        "Union": "unión",
        "Stream": "próxima",
        "Change": "cambiar",
        "Initial": "evaluacion primera",
        "Previous": "anterior",
        "Placeholder": "marcador de posición",
        "Etc": "etcétera",
        "This": "esta",
        "Operator": "operadora",
        "Conditional": "condicional",
        "Text": "texto",
        "Number": "número",
        "Decimal": "número decimal",
        "Base": "numeral base",
        "Boolean": "booleano",
        "Name": "nombre",
        "Unknown": "desconocido",
        "Locale": "lugar local",
        "End": "final"
    },
    "node": {
        "Dimension": {
            "name": "dimensión",
            "description": "dimensión",
            "emotion": "serious",
            "doc": [
                "¡Soy un /unidad de medida/!",
                "Yo puedo ser cualquier unidad estandarizada, come \\1m\\, \\10s\\, \\100g\\, o cualquier unidid cientifica. Estoy feliz ser cualqueir unidad que quieres inventar tu también, como \\17manzana\\.",
                "Puedo combinar con \\/\\ para formar unidades de proporción, como \\17manzanas/día\\ y con \\^\\ para formar unidades exponenciales como \\9.8m/s^2\\.",
                "Siempre debo ir después de @Number. Si no lo hago, podrían confudirme con @Reference, ¡lo cual sería bastantate embarazoso!",
                "También soy bastante bueno para encontrar inconsistencies entre unidades. Por ejemplo, !\\1gato + 1perro\\ no tiene ningún sentido!",
                "Si alguna vez deseas convertir entre diferentes valores de unidades, hable con @Convert."
            ]
        },
        "Doc": {
            "name": "documentación",
            "emotion": "neutral",
            "doc": "$?"
        },
        "Docs": {
            "name": "lista de documentación",
            "emotion": "neutral",
            "doc": "$?",
            "start": "$?"
        },
        "KeyValue": {
            "name": "par clave/valor",
            "emotion": "neutral",
            "doc": "$?"
        },
        "Language": {
            "name": "lengua",
            "description": "$?",
            "emotion": "neutral",
            "doc": "$?",
            "conflict": {
                "UnknownLanguage": "$?",
                "MissingLanguage": "$?"
            }
        },
        "Name": {
            "name": "nombre",
            "description": "$?",
            "emotion": "neutral",
            "doc": "$?"
        },
        "Names": {
            "name": "lista de nombres",
            "emotion": "neutral",
            "doc": "$?"
        },
        "Row": {
            "name": "la hilera",
            "emotion": "neutral",
            "doc": "$?",
            "conflict": {
                "InvalidRow": "$?",
                "MissingCell": { "primary": "$?", "secondary": "$?" },
                "UnknownColumn": "$?",
                "ExtraCell": {
                    "primary": "$?",
                    "secondary": "$?"
                },
                "UnexpectedColumnBind": {
                    "primary": "$?",
                    "secondary": "$?"
                }
            }
        },
        "Token": {
            "name": "token",
            "description": "$?",
            "emotion": "neutral",
            "doc": "$?"
        },
        "Markup": {
            "name": "$?",
            "description": "$?",
            "emotion": "$?",
            "doc": "$?"
        },
        "Paragraph": {
            "name": "párrafo",
            "emotion": "neutral",
            "doc": "$?"
        },
        "WebLink": {
            "name": "enlace",
            "description": "$?",
            "emotion": "neutral",
            "doc": "$?"
        },
        "ConceptLink": {
            "name": "concepto",
            "description": "$?",
            "emotion": "neutral",
            "doc": "$?"
        },
        "Words": {
            "name": "palabras",
            "emotion": "neutral",
            "doc": "$?"
        },
        "Example": {
            "name": "ejemplo",
            "emotion": "neutral",
            "doc": "$?"
        },
        "Mention": {
            "name": "$?",
            "description": "$?",
            "emotion": "$?",
            "doc": "$?"
        },
        "Branch": {
            "name": "$?",
            "emotion": "serious",
            "doc": "$?"
        },
        "BinaryEvaluate": {
            "name": "operación binaria",
            "description": "operación $1",
            "emotion": "neutral",
            "doc": "$?",
            "right": "input",
            "start": "$?",
            "finish": "$?",
            "conflict": {
                "OrderOfOperations": "$?"
            }
        },
        "Bind": {
            "name": "nombrar",
            "description": "$?",
            "emotion": "neutral",
            "doc": "$?",
            "start": "$?",
            "finish": "$?",
            "conflict": {
                "DuplicateName": { "primary": "$?", "secondary": "$?" },
                "DuplicateShare": { "primary": "$?", "secondary": "$?" },
                "IncompatibleType": { "primary": "$?", "secondary": "$?" },
                "MisplacedShare": "$?",
                "MissingShareLanguages": "$?",
                "RequiredAfterOptional": "$?",
                "UnexpectedEtc": "$?",
                "UnusedBind": "$?"
            }
        },
        "Block": {
            "name": "block",
            "description": "$?",
            "emotion": "neutral",
            "doc": "$?",
            "statement": "$?",
            "start": "$?",
            "finish": "$?",
            "conflict": {
                "ExpectedEndingExpression": "$?",
                "IgnoredExpression": { "primary": "$?", "secondary": "$?" }
            }
        },
        "BooleanLiteral": {
            "name": "boolean",
            "description": "$?",
            "emotion": "neutral",
            "doc": "$?",
            "start": "$?"
        },
        "Borrow": {
            "name": "pedir prestado",
            "description": "$?",
            "emotion": "neutral",
            "doc": "$?",
            "start": "$?",
            "source": "$?",
            "bind": "$?",
            "version": "$?",
            "conflict": {
                "UnknownBorrow": "$?",
                "BorrowCycle": "$?"
            },
            "exception": {
                "CycleException": {
                    "description": "$?",
                    "explanation": "$?"
                }
            }
        },
        "Changed": {
            "name": "Cambiada",
            "emotion": "neutral",
            "doc": "$?",
            "start": "$?"
        },
        "Conditional": {
            "name": "condicional",
            "emotion": "neutral",
            "doc": [
                "¿Alguna vez pensaste en cómo decidimos?",
                "Pienso mucho en eso.",
                "Tantas decisiones en la vida pueden ser tan complicadas.",
                "A veces siento mucha presión para decidir, ya que soy el único en este mundo que puede decidir.",
                "Me siento abrumado, así que he tratado de simplificar las cosas.",
                "Primero, solo considero dos opciones: \\⊤\\ y \\⊥\\.",
                "Si es \\⊤\\, entonces evalúo mi código *sí*. Si es \\⊥\\, entonces evalúo mi código *no*.",
                "Sé que las decisiones rara vez son tan simples, pero dividir el mundo en estos binarios me facilita las cosas.",
                "Sí, no, si, si no, esto, aquello.",
                "Es mi pequeña forma de mantener las cosas organizadas, incluso ante tanta complejidad."
            ],
            "start": "$?",
            "afterthen": "$?",
            "else": "$?",
            "finish": "$?",
            "condition": "$?",
            "yes": "$?",
            "no": "$?",
            "conflict": {
                "ExpectedBooleanCondition": {
                    "primary": "$?",
                    "secondary": "$?"
                }
            }
        },
        "ConversionDefinition": {
            "name": "conversión",
            "description": "$1 → $2",
            "emotion": "neutral",
            "doc": "$?",
            "start": "$?",
            "conflict": {
                "MisplacedConversion": "$?"
            }
        },
        "Convert": {
            "name": "convertir",
            "emotion": "neutral",
            "doc": "$?",
            "start": "$?",
            "finish": "$?",
            "conflict": {
                "UnknownConversion": "$?"
            },
            "exception": {
                "ConversionException": {
                    "description": "$?",
                    "explanation": "$?"
                }
            }
        },
        "Delete": {
            "name": "delete row",
            "emotion": "neutral",
            "doc": "$?",
            "start": "$?",
            "finish": "$?"
        },
        "DocumentedExpression": {
            "name": "expresión documentada",
            "emotion": "neutral",
            "doc": "$?",
            "start": "$?"
        },
        "Evaluate": {
            "name": "evaluar",
            "description": "$?",
            "emotion": "neutral",
            "doc": "$?",
            "start": "$?",
            "evaluate": "$?",
            "finish": "$?",
            "function": "$?",
            "input": "$?",
            "conflict": {
                "IncompatibleInput": { "primary": "$?", "secondary": "$?" },
                "UnexpectedTypeInput": { "primary": "$?", "secondary": "$?" },
                "MisplacedInput": "$?",
                "MissingInput": { "primary": "$?", "secondary": "$?" },
                "NotInstantiable": "$?",
                "UnexpectedInput": { "primary": "$?", "secondary": "$?" },
                "UnknownInput": { "primary": "$?", "secondary": "$?" },
                "InputListMustBeLast": "$?"
            },
            "exception": {
                "FunctionException": {
                    "description": "$?",
                    "explanation": "$?"
                }
            }
        },
        "ExpressionPlaceholder": {
            "name": "marcador de posición",
            "description": "$?",
            "emotion": "neutral",
            "doc": "$?",
            "start": "$?",
            "placeholder": "$?",
            "conflict": {
                "Placeholder": "$?"
            },
            "exception": {
                "UnimplementedException": {
                    "description": "$?",
                    "explanation": "$?"
                }
            }
        },
        "FunctionDefinition": {
            "name": "función",
            "description": "$?",
            "emotion": "neutral",
            "doc": "$?",
            "start": "$?",
            "conflict": {
                "NoExpression": "$?"
            }
        },
        "Iteration": {
            "name": "función de orden superior",
            "emotion": "neutral",
            "doc": "$?",
            "start": "$?",
            "initialize": "$?",
            "next": "$?",
            "check": "$?",
            "finish": "$?"
        },
        "Initial": {
            "name": "evaluación inicial",
            "emotion": "neutral",
            "doc": "$?"
        },
        "Insert": {
            "name": "insertar",
            "emotion": "neutral",
            "doc": "$?",
            "start": "$?",
            "finish": "$?"
        },
        "Is": {
            "name": "es",
            "description": "$?",
            "emotion": "neutral",
            "doc": "$?",
            "start": "$?",
            "finish": "$?",
            "conflict": {
                "ImpossibleType": "$?"
            },
            "exception": {
                "TypeException": {
                    "description": "$?",
                    "explanation": "$?"
                }
            }
        },
        "IsLocale": {
            "name": "$?",
            "description": "$?",
            "emotion": "$?",
            "doc": "$?",
            "start": "$?"
        },
        "ListAccess": {
            "name": "acceso a la lista",
            "emotion": "neutral",
            "doc": "$?",
            "start": "$?",
            "finish": "$?"
        },
        "ListLiteral": {
            "name": "lista",
            "description": "$?",
            "emotion": "neutral",
            "doc": "$?",
            "start": "$?",
            "finish": "$?",
            "item": "$?"
        },
        "Spread": {
            "name": "$?",
            "emotion": "serious",
            "doc": "$?"
        },
        "MapLiteral": {
            "name": "índice",
            "description": "$?",
            "emotion": "neutral",
            "doc": "$?",
            "start": "$?",
            "finish": "$?",
            "conflict": {
                "NotAKeyValue": { "primary": "$?", "secondary": "$?" }
            }
        },
        "NumberLiteral": {
            "name": "número",
            "description": "$?",
            "emotion": "neutral",
            "doc": "$?",
            "start": "$?",
            "conflict": {
                "NotANumber": "$?"
            }
        },
        "InternalExpression": {
            "name": "$! expresión incorporada",
            "emotion": "neutral",
            "doc": "$?",
            "start": "$?"
        },
        "NoneLiteral": {
            "name": "nada",
            "emotion": "neutral",
            "doc": "$?",
            "start": "$?"
        },
        "Previous": {
            "name": "previa",
            "emotion": "neutral",
            "doc": "$?",
            "start": "$?",
            "finish": "$?"
        },
        "Program": {
            "name": "programa",
            "emotion": "neutral",
            "doc": "$?",
            "unevaluated": "el nodo seleccionado no evaluó",
            "start": "$?",
            "halt": "$?",
            "finish": "$?",
            "done": "terminado de evaluar",
            "exception": {
                "BlankException": {
                    "description": "$?",
                    "explanation": "¡Estoy tan emocionada de montar un espectáculo contigo! ¿Por dónde deberíamos empezar?"
                },
                "EvaluationLimitException": {
                    "description": "$?",
                    "explanation": "$?"
                },
                "StepLimitException": {
                    "description": "$?",
                    "explanation": "$?"
                },
                "ValueException": {
                    "description": "$?",
                    "explanation": "$?"
                }
            }
        },
        "PropertyBind": {
            "name": "refinar",
            "description": "$?",
            "emotion": "neutral",
            "doc": "$?",
            "start": "$?",
            "finish": "$?"
        },
        "PropertyReference": {
            "name": "acceso a la propiedad",
            "description": "$?",
            "emotion": "neutral",
            "doc": "$?",
            "start": "$?",
            "finish": "$?",
            "property": "propiedad"
        },
        "Reaction": {
            "name": "reacción",
            "emotion": "neutral",
            "doc": "$?",
            "start": "$?",
            "finish": "$?",
            "initial": "inicial",
            "condition": "condición",
            "next": "próxima",
            "conflict": {
                "ExpectedStream": "$?"
            }
        },
        "Reference": {
            "name": "referencia",
            "description": "$?",
            "emotion": "neutral",
            "doc": "$?",
            "start": "$?",
            "conflict": {
                "UnknownName": "$?",
                "ReferenceCycle": "$?",
                "UnexpectedTypeVariable": "$?"
            },
            "exception": {
                "NameException": {
                    "description": "$?",
                    "explanation": "$?"
                }
            }
        },
        "Select": {
            "name": "seleccionar",
            "emotion": "neutral",
            "doc": "$?",
            "start": "$?",
            "finish": "$?",
            "conflict": {
                "ExpectedSelectName": "$?"
            }
        },
        "SetLiteral": {
            "name": "recopilación",
            "description": "$?",
            "emotion": "neutral",
            "doc": "$?",
            "start": "$?",
            "finish": "$?"
        },
        "SetOrMapAccess": {
            "name": "acceso al conjunto/mapa",
            "emotion": "neutral",
            "doc": "$?",
            "start": "$?",
            "finish": "$?",
            "conflict": {
                "IncompatibleKey": { "primary": "$?", "secondary": "$?" }
            }
        },
        "Source": {
            "name": "documento",
            "emotion": "neutral",
            "doc": "$?"
        },
        "StreamDefinition": {
            "name": "arroyo",
            "emotion": "neutral",
            "doc": "defines a stream of values.",
            "start": "define this stream type"
        },
        "StructureDefinition": {
            "name": "estructura",
            "description": "$?",
            "emotion": "neutral",
            "doc": "$?",
            "start": "define this structure type",
            "conflict": {
                "DisallowedInputs": "$?",
                "IncompleteImplementation": "$?",
                "NotAnInterface": "$?",
                "UnimplementedInterface": "$?"
            }
        },
        "TableLiteral": {
            "name": "tabla",
            "description": "$?",
            "emotion": "neutral",
            "doc": "$?",
            "start": "first evaluate the rows",
            "finish": "$?"
        },
        "TextLiteral": {
            "name": "texto",
            "description": "$?",
            "emotion": "neutral",
            "doc": "$?",
            "start": "$?"
        },
        "Translation": {
            "name": "$?",
            "description": "$?",
            "emotion": "$?",
            "doc": "$?"
        },
        "FormattedLiteral": {
            "name": "$?",
            "description": "$?",
            "emotion": "$?",
            "doc": "$?",
            "start": "$?"
        },
        "FormattedTranslation": {
            "name": "$?",
            "description": "$?",
            "emotion": "$?",
            "doc": "$?"
        },
        "This": {
            "name": "esta",
            "emotion": "neutral",
            "doc": "$?",
            "start": "$?",
            "conflict": {
                "MisplacedThis": "$?"
            }
        },
        "UnaryEvaluate": {
            "name": "operación unaria",
            "description": "$?",
            "emotion": "neutral",
            "doc": "$?",
            "start": "$?",
            "finish": "$?"
        },
        "UnparsableExpression": {
            "name": "no analizable",
            "emotion": "neutral",
            "doc": "$?",
            "start": "$?",
            "conflict": {
                "UnparsableConflict": "$?",
                "UnclosedDelimiter": "$?"
            },
            "exception": {
                "UnparsableException": {
                    "description": "$?",
                    "explanation": "$?"
                }
            }
        },
        "Update": {
            "name": "update rows",
            "emotion": "neutral",
            "doc": "$?",
            "start": "$?",
            "finish": "$?",
            "conflict": {
                "ExpectedColumnBind": "$?",
                "IncompatibleCellType": { "primary": "$?", "secondary": "$?" }
            }
        },
        "AnyType": {
            "name": "tipo de cualquier",
            "emotion": "neutral",
            "doc": "$?"
        },
        "BooleanType": {
            "name": "tipo de booleano",
            "emotion": "neutral",
            "doc": "$?"
        },
        "ConversionType": {
            "name": "tipo de conversión",
            "emotion": "neutral",
            "doc": "$?"
        },
        "FormattedType": {
            "name": "$?",
            "emotion": "$?",
            "doc": "$?"
        },
        "ExceptionType": {
            "name": "tipo de excepción",
            "emotion": "neutral",
            "doc": "$?"
        },
        "FunctionType": {
            "name": "tipo de función",
            "description": "$?",
            "emotion": "neutral",
            "doc": "$?"
        },
        "ListType": {
            "name": "tipo de lista",
            "description": "$?",
            "emotion": "neutral",
            "doc": "$?"
        },
        "MapType": {
            "name": "tipo de índice",
            "description": "$?",
            "emotion": "neutral",
            "doc": "$?"
        },
        "NumberType": {
            "name": "tipo de número",
            "description": "$1 ?? [$1 | number]",
            "emotion": "neutral",
            "doc": "$?"
        },
        "NameType": {
            "name": "tipo de nombre",
            "description": "$?",
            "emotion": "neutral",
            "doc": "$?",
            "conflict": {
                "UnknownTypeName": "$?"
            }
        },
        "NeverType": {
            "name": "tipo de nunca",
            "emotion": "neutral",
            "doc": "$?"
        },
        "NoneType": {
            "name": "tipo de nada",
            "emotion": "neutral",
            "doc": "$?"
        },
        "SetType": {
            "name": "tipo de recopilación",
            "description": "$?",
            "emotion": "neutral",
            "doc": "$?"
        },
        "StreamDefinitionType": {
            "name": "streamtipo de arroyo",
            "emotion": "neutral",
            "doc": "$?"
        },
        "StreamType": {
            "name": "streamtipo de arroyo",
            "emotion": "neutral",
            "doc": "$?"
        },
        "StructureType": {
            "name": "tipo de estructura",
            "description": "$1",
            "emotion": "neutral",
            "doc": "$?"
        },
        "UnknownType": {
            "name": "desconocida",
            "connector": "$?",
            "emotion": "neutral",
            "doc": "$?"
        },
        "TableType": {
            "name": "tipo de tabla",
            "emotion": "neutral",
            "doc": "$?",
            "conflict": {
                "ExpectedColumnType": "$?"
            }
        },
        "TextType": {
            "name": "tipo de texto",
            "description": "$?",
            "emotion": "neutral",
            "doc": "$?"
        },
        "TypePlaceholder": {
            "name": "tipo de marcador de posición",
            "emotion": "neutral",
            "doc": "$?"
        },
        "UnionType": {
            "name": "tipo de opción",
            "description": "$?",
            "emotion": "neutral",
            "doc": "$?"
        },
        "Unit": {
            "name": "unidad de medida",
            "description": "$1",
            "emotion": "neutral",
            "doc": "$?"
        },
        "TypeInputs": {
            "name": "lista de variable de tipo",
            "emotion": "neutral",
            "doc": "$?"
        },
        "TypeVariable": {
            "name": "variable de tipo",
            "emotion": "neutral",
            "doc": "$?",
            "conflict": {
                "DuplicateTypeVariable": { "primary": "$?", "secondary": "$?" }
            }
        },
        "TypeVariables": {
            "name": "lista de variable de tipo",
            "emotion": "neutral",
            "doc": "$?"
        },
        "UnparsableType": {
            "name": "tipo no analizable",
            "emotion": "neutral",
            "doc": "$?"
        },
        "VariableType": {
            "name": "tipo variable",
            "emotion": "neutral",
            "doc": "$?"
        },
        "CycleType": {
            "name": "tipo de ciclo",
            "description": "$?",
            "emotion": "neutral",
            "doc": "$?"
        },
        "UnknownVariableType": {
            "name": "tipo de variable desconocido",
            "emotion": "neutral",
            "doc": "$?"
        },
        "NotAType": {
            "name": "tipo sin lista",
            "description": "$?",
            "emotion": "neutral",
            "doc": "$?"
        },
        "NoExpressionType": {
            "name": "tipo sin expresión",
            "emotion": "neutral",
            "doc": "$?"
        },
        "NotEnclosedType": {
            "name": "no en estructura, conversión o reacción",
            "emotion": "neutral",
            "doc": "$?"
        },
        "NotImplementedType": {
            "name": "typo sin implementado",
            "emotion": "neutral",
            "doc": "$?"
        },
        "UnknownNameType": {
            "name": "tipo de nombre desconocido",
            "description": "$?",
            "emotion": "neutral",
            "doc": "$?"
        },
        "NonFunctionType": {
            "name": "$?",
            "description": "$?",
            "emotion": "$?",
            "doc": "$?"
        }
    },
    "basis": {
        "Boolean": {
            "doc": "$?",
            "name": "bool",
            "function": {
                "and": {
                    "doc": "$?",
                    "names": "y",
                    "inputs": [{ "doc": "$?", "names": "value" }]
                },
                "or": {
                    "doc": "$?",
                    "names": "o",
                    "inputs": [{ "doc": "$?", "names": "value" }]
                },
                "not": { "doc": "$?", "names": "no", "inputs": [] },
                "equals": {
                    "doc": "$?",
                    "names": "igual",
                    "inputs": [{ "doc": "$?", "names": "value" }]
                },
                "notequal": {
                    "doc": "$?",
                    "names": "noIgual",
                    "inputs": [{ "doc": "$?", "names": "value" }]
                }
            },
            "conversion": { "text": "$?" }
        },
        "None": {
            "doc": "$?",
            "name": "none",
            "function": {
                "equals": {
                    "doc": "$?",
                    "names": ["=", "equals"],
                    "inputs": [{ "doc": "$?", "names": "value" }]
                },
                "notequals": {
                    "doc": "$?",
                    "names": "≠",
                    "inputs": [{ "doc": "$?", "names": "value" }]
                }
            },
            "conversion": { "text": "$?" }
        },
        "Text": {
            "doc": "$?",
            "name": "text",
            "function": {
                "length": { "doc": "$?", "names": "length", "inputs": [] },
                "equals": {
                    "doc": "$?",
                    "names": ["=", "equals"],
                    "inputs": [{ "doc": "$?", "names": "value" }]
                },
                "notequals": {
                    "doc": "$?",
                    "names": "≠",
                    "inputs": [{ "doc": "$?", "names": "value" }]
                },
                "repeat": {
                    "doc": "$?",
                    "names": "repetir",
                    "inputs": [{ "doc": "$?", "names": "contar" }]
                },
                "segment": {
                    "doc": "$?",
                    "names": ["segmentar"],
                    "inputs": [{ "doc": "$?", "names": "delimitador" }]
                },
                "has": {
                    "doc": "$?",
                    "names": ["tiene"],
                    "inputs": [{ "doc": "$?", "names": "texto" }]
                },
                "starts": {
                    "doc": "$?",
                    "names": ["$? starts"],
                    "inputs": [{ "doc": "$?", "names": "texto" }]
                },
                "ends": {
                    "doc": "$?",
                    "names": ["$? ends"],
                    "inputs": [{ "doc": "$?", "names": "texto" }]
                },
                "combine": {
                    "doc": "$?",
                    "names": "combinar",
                    "inputs": [{ "doc": "$?", "names": "texto" }]
                }
            },
            "conversion": { "list": "$?", "number": "$?" }
        },
        "Number": {
            "doc": "$?",
            "name": "number",
            "function": {
                "add": {
                    "doc": "$?",
                    "names": "add",
                    "inputs": [{ "doc": "$?", "names": "number" }]
                },
                "subtract": {
                    "doc": "$?",
                    "names": "subtract",
                    "inputs": [{ "doc": "$?", "names": "number" }]
                },
                "multiply": {
                    "doc": "$?",
                    "names": "multiplicar",
                    "inputs": [{ "doc": "$?", "names": "number" }]
                },
                "divide": {
                    "doc": "$?",
                    "names": ["÷", "divide"],
                    "inputs": [{ "doc": "$?", "names": "number" }]
                },
                "remainder": {
                    "doc": "$?",
                    "names": "remainder",
                    "inputs": [{ "doc": "$?", "names": "number" }]
                },
                "positive": {
                    "doc": "$?",
                    "names": ["positive"],
                    "inputs": []
                },
                "round": {
                    "doc": "$?",
                    "names": ["round"],
                    "inputs": []
                },
                "roundDown": {
                    "doc": "$?",
                    "names": ["$? down"],
                    "inputs": []
                },
                "roundUp": {
                    "doc": "$?",
                    "names": ["$? up"],
                    "inputs": []
                },
                "power": {
                    "doc": "$?",
                    "names": ["^", "power"],
                    "inputs": [{ "doc": "$?", "names": "number" }]
                },
                "root": {
                    "doc": "$?",
                    "names": ["√", "root"],
                    "inputs": [{ "doc": "$?", "names": "number" }]
                },
                "lessThan": {
                    "doc": "$?",
                    "names": ["<", "lessthan"],
                    "inputs": [{ "doc": "$?", "names": "number" }]
                },
                "lessOrEqual": {
                    "doc": "$?",
                    "names": ["≤", "lessorequal"],
                    "inputs": [{ "doc": "$?", "names": "number" }]
                },
                "greaterThan": {
                    "doc": "$?",
                    "names": [">", "greaterthan"],
                    "inputs": [{ "doc": "$?", "names": "number" }]
                },
                "greaterOrEqual": {
                    "doc": "$?",
                    "names": ["≥", "greaterorequal"],
                    "inputs": [{ "doc": "$?", "names": "number" }]
                },
                "equal": {
                    "doc": "$?",
                    "names": "equal",
                    "inputs": [{ "doc": "$?", "names": "number" }]
                },
                "notequal": {
                    "doc": "$?",
                    "names": "≠",
                    "inputs": [{ "doc": "$?", "names": "number" }]
                },
                "cos": {
                    "doc": "$?",
                    "names": ["cos", "cosine"],
                    "inputs": []
                },
                "sin": { "doc": "$?", "names": ["sin", "sine"], "inputs": [] },
                "min": {
                    "doc": "$?",
                    "names": "$? min",
                    "inputs": [
                        {
                            "doc": "$?",
                            "names": "$?"
                        }
                    ]
                },
                "max": {
                    "doc": "$?",
                    "names": "$? max",
                    "inputs": [
                        {
                            "doc": "$?",
                            "names": "$?"
                        }
                    ]
                }
            },
            "conversion": {
                "text": "$?",
                "list": "$?",
                "s2m": "$?",
                "s2h": "$?",
                "s2day": "$?",
                "s2wk": "$?",
                "s2year": "$?",
                "s2ms": "$?",
                "ms2s": "$?",
                "min2s": "$?",
                "h2s": "$?",
                "day2s": "$?",
                "wk2s": "$?",
                "yr2s": "$?",
                "m2pm": "$?",
                "m2nm": "$?",
                "m2micro": "$?",
                "m2mm": "$?",
                "m2cm": "$?",
                "m2dm": "$?",
                "m2km": "$?",
                "m2Mm": "$?",
                "m2Gm": "$?",
                "m2Tm": "$?",
                "pm2m": "$?",
                "nm2m": "$?",
                "micro2m": "$?",
                "mm2m": "$?",
                "cm2m": "$?",
                "dm2m": "$?",
                "km2m": "$?",
                "Mm2m": "$?",
                "Gm2m": "$?",
                "Tm2m": "$?",
                "km2mi": "$?",
                "mi2km": "$?",
                "cm2in": "$?",
                "in2cm": "$?",
                "m2ft": "$?",
                "ft2m": "$?",
                "g2mg": "$?",
                "mg2g": "$?",
                "g2kg": "$?",
                "kg2g": "$?",
                "g2oz": "$?",
                "oz2g": "$?",
                "oz2lb": "$?",
                "lb2oz": "$?"
            }
        },
        "List": {
            "doc": "$?",
            "name": "list",
            "kind": "Kind",
            "out": "Result",
            "outofbounds": "outofbounds",
            "function": {
                "add": {
                    "doc": "$?",
                    "names": "agregar",
                    "inputs": [{ "doc": "$?", "names": "item" }]
                },
                "append": {
                    "doc": "$?",
                    "names": "adjuntar",
                    "inputs": [{ "doc": "$?", "names": "list" }]
                },
                "replace": {
                    "doc": "$?",
                    "names": ["reemplazar"],
                    "inputs": [
                        { "doc": "$?", "names": "index" },
                        { "doc": "$?", "names": "value" }
                    ]
                },
                "length": { "doc": "$?", "names": "longitud", "inputs": [] },
                "random": { "doc": "$?", "names": "azar", "inputs": [] },
                "first": { "doc": "$?", "names": "primera", "inputs": [] },
                "last": { "doc": "$?", "names": "última", "inputs": [] },
                "has": {
                    "doc": "$?",
                    "names": "tiene",
                    "inputs": [{ "doc": "$?", "names": "item" }]
                },
                "join": {
                    "doc": "$?",
                    "names": "unirse",
                    "inputs": [{ "doc": "$?", "names": "separator" }]
                },
                "subsequence": {
                    "doc": "$?",
                    "names": "$? subsequence",
                    "inputs": [
                        {
                            "doc": "$?",
                            "names": "$?"
                        },
                        {
                            "doc": "$?",
                            "names": "$?"
                        }
                    ]
                },
                "sansFirst": {
                    "doc": "$?",
                    "names": "sinPrimero",
                    "inputs": []
                },
                "sansLast": { "doc": "$?", "names": "sinÚltima", "inputs": [] },
                "sans": {
                    "doc": "$?",
                    "names": "sans",
                    "inputs": [{ "doc": "$?", "names": "$? value" }]
                },
                "sansAll": {
                    "doc": "$?",
                    "names": "sinTodo",
                    "inputs": [{ "doc": "$?", "names": "$? value" }]
                },
                "reverse": { "doc": "$?", "names": "inversa", "inputs": [] },
                "equals": {
                    "doc": "$?",
                    "names": ["=", "equals"],
                    "inputs": [{ "doc": "$?", "names": "$? list" }]
                },
                "notequals": {
                    "doc": "$?",
                    "names": "≠",
                    "inputs": [{ "doc": "$?", "names": "$? list" }]
                },
                "translate": {
                    "doc": "$?",
                    "names": "traducir",
                    "inputs": [{ "doc": "$?", "names": " ranslator" }],
                    "translator": [
                        { "doc": "$?", "names": "$? item" },
                        { "doc": "$?", "names": "$? index" },
                        {
                            "doc": "$?",
                            "names": "$?"
                        }
                    ]
                },
                "filter": {
                    "doc": "$?",
                    "names": "filtrar",
                    "inputs": [{ "doc": "$?", "names": "$? checker" }],
                    "checker": [
                        { "doc": "$?", "names": "$? item" },
                        { "doc": "$?", "names": "$? index" },
                        {
                            "doc": "$?",
                            "names": "$?"
                        }
                    ]
                },
                "all": {
                    "doc": "$?",
                    "names": "todos",
                    "inputs": [{ "doc": "$?", "names": "checker" }],
                    "checker": [
                        { "doc": "$?", "names": "item" },
                        { "doc": "$?", "names": "$? index" },
                        {
                            "doc": "$?",
                            "names": "$?"
                        }
                    ]
                },
                "until": {
                    "doc": "$?",
                    "names": "hasta",
                    "inputs": [{ "doc": "$?", "names": "checker" }],
                    "checker": [
                        { "doc": "$?", "names": "item" },
                        { "doc": "$?", "names": "$? index" },
                        {
                            "doc": "$?",
                            "names": "$?"
                        }
                    ]
                },
                "find": {
                    "doc": "$?",
                    "names": "encontrar",
                    "inputs": [{ "doc": "$?", "names": "checker" }],
                    "checker": [
                        { "doc": "$?", "names": "item" },
                        { "doc": "$?", "names": "$? index" },
                        {
                            "doc": "$?",
                            "names": "$?"
                        }
                    ]
                },
                "combine": {
                    "doc": "$?",
                    "names": "combinar",
                    "inputs": [
                        { "doc": "$?", "names": "inicial" },
                        { "doc": "$?", "names": "combinador" }
                    ],
                    "combiner": [
                        { "doc": "$?", "names": "combinación" },
                        { "doc": "$?", "names": "próxima" },
                        { "doc": "$?", "names": "índice" },
                        {
                            "doc": "$?",
                            "names": "$?"
                        }
                    ]
                },
                "sorted": {
                    "doc": "$?",
                    "names": "$? sorted",
                    "inputs": [{ "doc": "$", "names": "$? sequencer" }],
                    "sequencer": [{ "doc": "$?", "names": "$? value" }]
                }
            },
            "conversion": { "text": "$?", "set": "$?" }
        },
        "Set": {
            "doc": "$?",
            "name": "set",
            "kind": "Kind",
            "out": "$?",
            "function": {
                "size": {
                    "doc": "$?",
                    "names": "$? size",
                    "inputs": []
                },
                "equals": {
                    "doc": "$?",
                    "names": ["=", "equals"],
                    "inputs": [{ "doc": "$?", "names": "set" }]
                },
                "notequals": {
                    "doc": "$?",
                    "names": "≠",
                    "inputs": [{ "doc": "$?", "names": "set" }]
                },
                "add": {
                    "doc": "$?",
                    "names": ["add", "+"],
                    "inputs": [{ "doc": "$?", "names": "set" }]
                },
                "remove": {
                    "doc": "$?",
                    "names": ["remove", "-"],
                    "inputs": [{ "doc": "$?", "names": "set" }]
                },
                "union": {
                    "doc": "$?",
                    "names": ["union", "∪"],
                    "inputs": [{ "doc": "$?", "names": "set" }]
                },
                "intersection": {
                    "doc": "$?",
                    "names": ["$? intersection"],
                    "inputs": [{ "doc": "$?", "names": "set" }]
                },
                "difference": {
                    "doc": "$?",
                    "names": "$? difference",
                    "inputs": [{ "doc": "$?", "names": "set" }]
                },
                "filter": {
                    "doc": "$?",
                    "names": "$? filter",
                    "inputs": [{ "doc": "$?", "names": "$? checker" }],
                    "checker": [
                        { "doc": "$?", "names": "$? value" },
                        {
                            "doc": "$?",
                            "names": "$? set"
                        }
                    ]
                },
                "translate": {
                    "doc": "$?",
                    "names": "translate",
                    "inputs": [{ "doc": "$?", "names": "$? translator" }],
                    "translator": [
                        { "doc": "$?", "names": "$? value" },
                        {
                            "doc": "$?",
                            "names": "$? set"
                        }
                    ]
                }
            },
            "conversion": { "text": "$?", "list": "$?" }
        },
        "Map": {
            "doc": "$?",
            "name": "map",
            "key": "Key",
            "value": "Value",
            "result": "Result",
            "function": {
                "size": {
                    "doc": "$?",
                    "names": "$? size",
                    "inputs": []
                },
                "equals": {
                    "doc": "$?",
                    "names": ["=", "equals"],
                    "inputs": [{ "doc": "$?", "names": "value" }]
                },
                "notequals": {
                    "doc": "$?",
                    "names": "≠",
                    "inputs": [{ "doc": "$?", "names": "value" }]
                },
                "set": {
                    "doc": "$?",
                    "names": "set",
                    "inputs": [
                        { "doc": "$?", "names": "key" },
                        { "doc": "$?", "names": "value" }
                    ]
                },
                "unset": {
                    "doc": "$?",
                    "names": "unset",
                    "inputs": [{ "doc": "$?", "names": "key" }]
                },
                "remove": {
                    "doc": "$?",
                    "names": "remove",
                    "inputs": [{ "doc": "$?", "names": "value" }]
                },
                "filter": {
                    "doc": "$?",
                    "names": "filter",
                    "inputs": [{ "doc": "$?", "names": "$? checker" }],
                    "checker": [
                        { "doc": "$?", "names": "$? key" },
                        { "doc": "$?", "names": "$? value" },
                        { "doc": "$?", "names": "$?" }
                    ]
                },
                "translate": {
                    "doc": "$?",
                    "names": "translate",
                    "inputs": [{ "doc": "$?", "names": "$? translator" }],
                    "translator": [
                        { "doc": "$?", "names": "$? key" },
                        { "doc": "$?", "names": "$? value" },
                        { "doc": "$?", "names": "$?" }
                    ]
                }
            },
            "conversion": { "text": "$?", "set": "$?", "list": "$?" }
        },
        "Table": {
            "doc": "$?",
            "name": "$?",
            "row": "$?",
            "function": {
                "equals": {
                    "doc": "$?",
                    "names": "$? equals",
                    "inputs": [{ "doc": "$?", "names": "$? value" }]
                },
                "notequal": {
                    "doc": "$?",
                    "names": "$?",
                    "inputs": [{ "doc": "$?", "names": "$? value" }]
                }
            },
            "conversion": {
                "list": "$?",
                "text": "$?"
            }
        },
        "Structure": {
            "doc": "$?",
            "name": "$?",
            "function": {
                "equals": {
                    "doc": "$?",
                    "names": "$? =",
                    "inputs": [
                        {
                            "doc": "$?",
                            "names": "$? value"
                        }
                    ]
                },
                "notequal": {
                    "doc": "$?",
                    "names": "$? ≠",
                    "inputs": [
                        {
                            "doc": "$?",
                            "names": "$? value"
                        }
                    ]
                }
            },
            "conversion": {
                "text": "$?"
            }
        }
    },
    "input": {
        "Random": {
            "doc": "$?",
            "names": ["Azar"],
            "inputs": [
                { "names": "mínima", "doc": "$?" },
                { "names": "maximo", "doc": "$?" }
            ]
        },
        "Choice": { "doc": "$?", "names": ["Selección", "Elección"] },
        "Button": {
            "doc": "$?",
            "names": "Botón",
            "down": { "names": "abajo", "doc": "$?" }
        },
        "Pointer": { "doc": "$?", "names": ["Puntero"] },
        "Key": {
            "doc": "$?",
            "names": "Teclado",
            "key": { "names": "tecla", "doc": "$?" },
            "down": { "names": "abajo", "doc": "$?" }
        },
        "Time": {
            "doc": "$?",
            "names": "Tiempo",
            "frequency": { "names": ["frecuencia"], "doc": "$?" }
        },
        "Volume": {
            "doc": "$?",
            "names": "$? Volume",
            "frequency": { "names": ["frecuencia"], "doc": "$?" }
        },
        "Pitch": {
            "doc": "$?",
            "names": "$? Pitch",
            "frequency": { "names": ["frecuencia"], "doc": "$?" }
        },
        "Camera": {
            "doc": "$?",
            "names": ["Cámara"],
            "width": { "names": ["ancho"], "doc": "$?" },
            "height": { "names": ["altura"], "doc": "$?" },
            "frequency": { "names": ["frecuencia"], "doc": "$?" }
        },
        "Motion": {
            "names": "movimiento",
            "doc": "$?",
            "place": { "doc": "$?", "names": "$? place" },
            "velocity": { "doc": "$?", "names": "$? velocity" },
            "nextplace": { "doc": "$?", "names": "$? nextplace" },
            "nextvelocity": { "doc": "$?", "names": "$? nextvelocity'" }
        },
        "Chat": {
            "doc": ["$?"],
            "names": "$?"
        },
        "Placement": {
            "doc": ["$?"],
            "names": "$? Placement",
            "inputs": [
                {
                    "doc": "$?",
                    "names": "$? start"
                },
                {
                    "doc": "$?",
                    "names": "$? distance"
                },
                {
                    "doc": "$?",
                    "names": "$? horizontal"
                },
                {
                    "doc": "$?",
                    "names": "$? vertical"
                },
                {
                    "doc": "$?",
                    "names": "$? depth"
                }
            ]
        },
        "Webpage": {
            "doc": ["$?"],
            "names": "$? webpage",
            "url": { "doc": "$?", "names": "$? url" },
            "query": { "doc": "$?", "names": "$? query" },
            "frequency": { "doc": "$?", "names": "$? frequency" },
            "error": {
                "invalid": "$?",
                "unvailable": "$?",
                "notHTML": "$?",
                "noConnection": "$?",
                "limit": "$?"
            }
        },
        "Collision": {
            "names": "$? Collision",
            "doc": "$?",
            "subject": {
                "names": "$? name",
                "doc": "$?"
            },
            "object": {
                "names": "$? other",
                "doc": "$?"
            }
        },
        "Rebound": {
            "names": "$? Rebound",
            "doc": "$?",
            "direction": {
                "names": "$? direction",
                "doc": "$?"
            },
            "subject": {
                "names": "$? subject",
                "doc": "$?"
            },
            "object": {
                "names": "$? object",
                "doc": "$?"
            }
        },
        "Direction": {
            "names": "$? Direction",
            "doc": "$?",
            "x": {
                "names": "$? x",
                "doc": "$?"
            },
            "y": {
                "names": "$? y",
                "doc": "$?"
            }
        }
    },
    "output": {
        "Output": {
            "names": "$? Output",
            "doc": "$?"
        },
        "Stage": {
            "names": "Verso",
            "doc": "$?",
            "description": "$?",
            "content": { "doc": "$?", "names": "contenido" },
            "frame": { "doc": "$?", "names": "marco" },
            "size": { "doc": "$?", "names": "tamaño" },
            "face": { "doc": "$?", "names": "fuente" },
            "place": { "doc": "$?", "names": "place" },
            "name": { "doc": "$?", "names": "nombre" },
            "selectable": { "doc": "$?", "names": "seleccionable" },
            "color": {
                "doc": "$?",
                "names": "$? color"
            },
            "background": { "doc": "$?", "names": "fondo" },
            "opacity": {
                "doc": "$?",
                "names": "$? opacity"
            },
            "offset": {
                "doc": "$?",
                "names": "$? offset"
            },
            "rotation": {
                "doc": "$?",
                "names": "$? rotation"
            },
            "scale": {
                "doc": "$?",
                "names": "$? scale"
            },
            "flipx": {
                "doc": "$?",
                "names": "$? flipx"
            },
            "flipy": {
                "doc": "$?",
                "names": "$? flipy"
            },
            "entering": { "doc": "$?", "names": "$! ingresar" },
            "resting": { "doc": "$?", "names": "$! descansar" },
            "moving": { "doc": "$?", "names": "$! mover" },
            "exiting": { "doc": "$?", "names": "$! salida" },
            "duration": { "doc": "$?", "names": "duración" },
            "style": { "doc": "$?", "names": "estilo" },
            "gravity": { "doc": "$?", "names": "gravedad" }
        },
        "Group": {
            "names": "Group",
            "doc": "$?",
            "description": "$?",
            "content": { "doc": "$?", "names": "content" },
            "layout": { "doc": "$?", "names": "layout" },
            "matter": {
                "doc": "$?",
                "names": "$? matter"
            },
            "size": { "doc": "$?", "names": "tamaño" },
            "face": { "doc": "$?", "names": "fuente" },
            "place": { "doc": "$?", "names": "place" },
            "name": { "doc": "$?", "names": "nombre" },
            "selectable": { "doc": "$?", "names": "seleccionable" },
            "color": {
                "doc": "$?",
                "names": "$? color"
            },
            "background": { "doc": "$?", "names": "fondo" },
            "opacity": {
                "doc": "$?",
                "names": "$? opacity"
            },
            "offset": {
                "doc": "$?",
                "names": "$? offset"
            },
            "rotation": {
                "doc": "$?",
                "names": "$? rotation"
            },
            "scale": {
                "doc": "$?",
                "names": "$? scale"
            },
            "flipx": {
                "doc": "$?",
                "names": "$? flipx"
            },
            "flipy": {
                "doc": "$?",
                "names": "$? flipy"
            },
            "entering": { "doc": "$?", "names": "$! ingresar" },
            "resting": { "doc": "$?", "names": "$! descansar" },
            "moving": { "doc": "$?", "names": "$! mover" },
            "exiting": { "doc": "$?", "names": "$! salida" },
            "duration": { "doc": "$?", "names": "duración" },
            "style": { "doc": "$?", "names": "estilo" }
        },
        "Phrase": {
            "names": "Frase",
            "doc": "$?",
            "description": "$?",
            "text": { "doc": "$?", "names": "texto" },
            "size": { "doc": "$?", "names": "tamaño" },
            "face": { "doc": "$?", "names": "fuente" },
            "place": { "doc": "$?", "names": "place" },
            "wrap": {
                "doc": "$?",
                "names": "$? wrap"
            },
            "alignment": {
                "doc": "$?",
                "names": "$? alignment"
            },
            "matter": {
                "doc": "$?",
                "names": "$? matter"
            },
            "name": { "doc": "$?", "names": "nombre" },
            "selectable": { "doc": "$?", "names": "seleccionable" },
            "color": {
                "doc": "$?",
                "names": "$? color"
            },
            "background": { "doc": "$?", "names": "fondo" },
            "opacity": {
                "doc": "$?",
                "names": "$? opacity"
            },
            "offset": {
                "doc": "$?",
                "names": "$? offset"
            },
            "rotation": {
                "doc": "$?",
                "names": "$? rotation"
            },
            "scale": {
                "doc": "$?",
                "names": "$? scale"
            },
            "flipx": {
                "doc": "$?",
                "names": "$? flipx"
            },
            "flipy": {
                "doc": "$?",
                "names": "$? flipy"
            },
            "entering": { "doc": "$?", "names": "$! ingresar" },
            "resting": { "doc": "$?", "names": "$! descansar" },
            "moving": { "doc": "$?", "names": "$! mover" },
            "exiting": { "doc": "$?", "names": "$! salida" },
            "duration": { "doc": "$?", "names": "duración" },
            "style": { "doc": "$?", "names": "estilo" }
        },
        "Arrangement": { "names": ["Arrangement"], "doc": "$?" },
        "Row": {
            "names": ["Fila"],
            "doc": "$?",
            "description": "$?",
            "alignment": {
                "doc": "$?",
                "names": "$? alignment"
            },
            "padding": { "doc": "$?", "names": "relleno" }
        },
        "Stack": {
            "names": "Pila",
            "doc": "$?",
            "description": "$?",
            "alignment": {
                "doc": "$?",
                "names": "$? alignment"
            },
            "padding": { "doc": "$?", "names": "relleno" }
        },
        "Grid": {
            "names": "cuadrícula",
            "doc": "$?",
            "description": "cuadrícula de $1 fila, $2 columnas",
            "rows": { "doc": "$?", "names": "fila" },
            "columns": { "doc": "$?", "names": "columnas" },
            "padding": { "doc": "$?", "names": "relleno" },
            "cellWidth": { "doc": "$?", "names": "anchodecelda" },
            "cellHeight": { "doc": "$?", "names": "alturadecelda" }
        },
        "Free": {
            "names": "Suelto",
            "doc": "$?",
            "description": "forma libre, $1 producción"
        },
        "Shape": {
            "names": "forma",
            "doc": "$?",
            "form": { "doc": "$?", "names": "$? form" },
            "name": { "doc": "$?", "names": "$? name" },
            "selectable": { "doc": "$?", "names": "$? selectable" },
            "color": {
                "doc": "$?",
                "names": "$? color"
            },
            "background": { "doc": "$?", "names": "$? background" },
            "opacity": {
                "doc": "$?",
                "names": "$? opacity"
            },
            "offset": {
                "doc": "$?",
                "names": "$? offset"
            },
            "rotation": {
                "doc": "$?",
                "names": "$? rotation"
            },
            "scale": {
                "doc": "$?",
                "names": "$? scale"
            },
            "flipx": {
                "doc": "$?",
                "names": "$? flipx"
            },
            "flipy": {
                "doc": "$?",
                "names": "$? flipy"
            },
            "entering": { "doc": "$?", "names": "$? entering" },
            "resting": { "doc": "$?", "names": "$? resting" },
            "moving": { "doc": "$?", "names": "$? moving" },
            "exiting": { "doc": "$?", "names": "$? exiting" },
            "duration": { "doc": "$?", "names": ["$? duration"] },
            "style": { "doc": "$?", "names": "$? style" }
        },
        "Rectangle": {
            "names": "Rectángulo",
            "doc": "$?",
            "left": { "doc": "$?", "names": "izquierda" },
            "top": { "doc": "$?", "names": "masalta" },
            "right": { "doc": "$?", "names": "derecha" },
            "bottom": { "doc": "$?", "names": "abajo" },
            "z": { "doc": "$?", "names": "$? z" }
        },
        "Pose": {
            "names": "Pose",
            "doc": "$?",
            "duration": { "doc": "$?", "names": "duración" },
            "style": { "doc": "$?", "names": "estilo" },
            "color": { "doc": "$?", "names": "color" },
            "opacity": { "doc": "$?", "names": "opacidad" },
            "offset": { "doc": "$?", "names": "offset" },
            "rotation": { "doc": "$?", "names": "inclinación" },
            "scale": { "doc": "$?", "names": "escala" },
            "flipx": { "doc": "$?", "names": "voltearx" },
            "flipy": { "doc": "$?", "names": "volteary" },
            "description": "$?"
        },
        "Color": {
            "names": "Color",
            "doc": "$?",
            "lightness": { "doc": "$?", "names": ["luminosidad"] },
            "chroma": { "doc": "$?", "names": ["croma"] },
            "hue": { "doc": "$?", "names": ["matiz"] }
        },
        "Sequence": {
            "names": "Secuencia",
            "doc": "$?",
            "poses": { "doc": "$?", "names": "poses" },
            "duration": {
                "doc": "$?",
                "names": "$? duration"
            },
            "style": {
                "doc": "$?",
                "names": "$? style"
            },
            "count": { "doc": "$?", "names": "count" }
        },
        "Place": {
            "names": ["Posición"],
            "doc": "$?",
            "x": { "doc": "$?", "names": "$? x" },
            "y": { "doc": "$?", "names": "$? y" },
            "z": { "doc": "$?", "names": "$? z" },
            "rotation": { "doc": "$?", "names": "$? rotation" }
        },
        "Velocity": {
            "doc": "$?",
            "names": "$? Velocity",
            "x": {
                "doc": "$?",
                "names": "$? x"
            },
            "y": {
                "doc": "$?",
                "names": "$? y"
            },
            "angle": {
                "doc": "$? ",
                "names": "$? angle"
            }
        },
        "Matter": {
            "doc": "$?",
            "names": "$? Matter",
            "mass": { "doc": "$?", "names": "$? mass" },
            "bounciness": {
                "doc": "$?",
                "names": "$? bounciness"
            },
            "friction": {
                "doc": "$?",
                "names": "$? friction"
            },
            "roundedness": {
                "doc": "$?",
                "names": "$? roundedness"
            },
            "text": {
                "doc": "$?",
                "names": "$? text"
            },
            "shapes": {
                "doc": "$?",
                "names": "$? shapes"
            }
        },
        "Easing": {
            "straight": "lineal",
            "cautious": "precavida",
            "pokey": "lenta",
            "zippy": "enérgico"
        },
        "sequence": {
            "sway": {
                "doc": "$?",
                "names": ["vaivén"],
                "angle": { "doc": "$?", "names": ["ángulo"] }
            },
            "bounce": {
                "doc": "$?",
                "names": ["rebotar"],
                "height": { "doc": "$?", "names": ["altura"] }
            },
            "spin": { "doc": "$?", "names": ["girar"] },
            "fadein": { "doc": "$?", "names": ["revelar"] },
            "popup": { "doc": "$?", "names": ["surgir"] },
            "shake": { "doc": "$?", "names": ["agitar"] }
        }
    },
    "ui": {
        "font": {
            "app": "Noto Sans",
            "code": "Noto Mono"
        },
        "phrases": {
            "welcome": "hola"
        },
        "widget": {
            "confirm": {
                "cancel": "cancelar"
            },
            "dialog": {
                "close": "cerrar"
            },
            "loading": {
                "message": "Cargando fuentes y texto, ¡gracias por esperar! "
<<<<<<< HEAD
            },
            "home": "ir a la página de inicio"
=======
            }
>>>>>>> 2470de50
        },
        "tile": {
            "toggle": {
                "fullscreen": {
                    "on": "salir de pantalla completa",
                    "off": "exapandir teja a pantalla completa"
                },
                "show": {
                    "on": "esconder esta teja",
                    "off": "mostrar esta teja"
                }
            },
            "button": {
                "collapse": "colapsar esta ventana"
            }
        },
        "project": {
            "error": {
                "unknown": "Esta actuación no existe o no es pública."
            },
            "button": {
                "showCollaborators": "mostrar a los colaboradores el diálogo",
                "removeCollaborator": "quitar colaboradora",
                "copy": "copiar proyecto como texto",
                "addSource": "crear una nueva $source",
                "duplicate": "copia este proyecto",
                "revert": "volver al código original ",
                "focusOutput": "enfoque el teclado en el escenario",
                "focusSource": "enfoque en la siguiente fuente ",
                "focusDocs": "enfoque en la documentación",
                "focusPalette": "enfoque en la paleta",
                "focusCycle": "enfoque en la siguiente teja "
<<<<<<< HEAD
=======
            },
            "toggle": {
                "public": {
                    "on": "cambiar a privado",
                    "off": "cambiar a publico"
                }
>>>>>>> 2470de50
            },
            "field": {
                "name": {
                    "description": "editar el nobmre del proyecto",
                    "placeholder": "nombre"
                }
            },
            "help": "mostrar atajos de teclado"
<<<<<<< HEAD
        },
        "gallery": {
            "untitled": "Intitulada",
            "subheader": {
                "curators": {
                    "header": "Curadoras",
                    "explanation": "Creadoras que gestionan esta galería."
                },
                "creators": {
                    "header": "Creadoras",
                    "explanation": "Creadoras que contribuyen a esta galería."
                },
                "delete": {
                    "header": "Borrar",
                    "explanation": "Borrar esta galería no borrará sus proyectos. La galería se borrará para siempre."
                }
            },
            "confirm": {
                "delete": {
                    "description": "borrar galería",
                    "prompt": "borrar"
                },
                "remove": {
                    "description": "quitar proyecto de la galería",
                    "prompt": "quitar"
                }
            },
            "error": {
                "unknown": "Esta galería no existe o no es pública"
            },
            "field": {
                "name": {
                    "description": "Nombre de la galería",
                    "placeholder": "nombre"
                },
                "description": {
                    "description": "Descripción de la galería",
                    "placeholder": "Describe tu galería. ¿Cuál es su tema, objetivos o comunidad?"
                }
            }
=======
>>>>>>> 2470de50
        },
        "source": {
            "label": "editora de programas",
            "empty": [
                "¡Empecemos! Puedes …",
                "• Abre 📕 y arrástranos 🖱️ a este programa.",
                "• Escribe $1 y elígenos del menú.",
                "• Si nos conoces bien, empieza a escribir.",
                "• Explora la galería en busca de inspiración.",
                "Si estas atascada, <aprende más@://learn>."
            ],
            "overwritten": "¡Recibí una versión más reciente!",
            "confirm": {
                "delete": {
                    "description": "borra esta $source",
                    "prompt": "borrar"
                }
            },
            "toggle": {
                "blocks": {
                    "on": "esconder los fondos de los bloques",
                    "off": "mostrar los fondos de los bloques"
                },
                "glyphs": {
                    "on": "colapsar los glifos coincidentes",
                    "off": "expandir los glifos coincidentes"
                }
            },
            "button": {
                "selectOutput": "mostrar este resultado en el escenario",
                "expandSequence": "expandir este código colapsado"
            },
            "field": {
                "name": {
                    "description": "editar nombre de fuente",
                    "placeholder": "nombre"
                }
            },
            "menu": {
                "label": "menú de autocompletar",
                "show": "mostrar menú de autocompletar",
                "back": "salir del submenú"
            },
            "cursor": {
                "priorLine": "mover el cursor a la línea anterior",
                "nextLine": "mover el cursor a la línea después",
                "priorInline": "mover el cursor a la posición anterior",
                "nextInline": "mover el cursor a la posición después",
                "lineStart": "mover el cursor al inicio de la línea",
                "lineEnd": "mover el cursor al final de la línea",
                "priorNode": "seleccionar vecina antes",
                "nextNode": "seleccionar vecina después",
                "parent": "seleccionar contenedor",
                "selectAll": "seleccionar programa",
                "incrementLiteral": "aumentar número, texto o booleano",
                "decrementLiteral": "disminuir número, texto o booleano",
                "insertSymbol": "inserte $1",
                "insertTrue": "insertar verdadera",
                "insertFalse": "insertar falsa",
                "insertNone": "insertar ningún símbolo",
                "insertNotEqual": "insertar no igual",
                "insertProduct": "insertar símbolo de multiplicación",
                "insertQuotient": "insertar símbolo de cociente",
                "insertDegree": "insertar símbolo de grado",
                "insertFunction": "insertar una función",
                "insertLessOrEqual": "insertar inferior o igual a",
                "insertGreaterOrEqual": "insertar superior o igual a",
<<<<<<< HEAD
                "insertStream": "insertar símbolo de flujo",
=======
                "insertStream": "insertar símbolo de arroyo",
>>>>>>> 2470de50
                "insertConvert": "insertar símbolo de conversión",
                "insertPrevious": "insertar símbolo de anterior",
                "insertType": "insertar símbolo de tipo",
                "insertTable": "insertar símbolo de tabla",
                "insertLine": "insertar salto de línea",
                "backspace": "borrar selección o carácter anterior",
                "cut": "corte lo que esté seleccionado",
                "copy": "copiar lo que esté  seleccionado",
                "paste": "pegar el contenido del teclado",
                "parenthesize": "poner entre paréntesis lo que esté seleccionado",
                "enumerate": "enumerar selección",
                "type": "escribir caracteres",
<<<<<<< HEAD
                "undo": "deshacer edición anterior",
                "redo": "rehacer edición deshecha",
=======
                "undo": "deshacer la última edición",
                "redo": "rehacer la deschaca de la última edición",
>>>>>>> 2470de50
                "search": "buscar caracteres especiales para insertar"
            }
        },
        "conflicts": {
            "label": "conflictos"
        },
        "output": {
            "label": "salida del programa",
            "toggle": {
                "grid": {
<<<<<<< HEAD
                    "on": "esconder líneas de cuadrícula ",
                    "off": "mostrar líneas de cuadrícula"
                },
                "fit": {
                    "on": "controlar zoom manualmente",
                    "off": "ajustar zoom al contenido"
                },
                "paint": {
                    "off": "colocar salida",
                    "on": "pintar salida"
=======
                    "on": "ocultar líneas de cuadrícula",
                    "off": "mostrar líneas de cuadrícula"
                },
                "fit": {
                    "on": "controlar el zoom manualmente",
                    "off": "ajustar el zoom al contenido"
                },
                "paint": {
                    "off": "colocar salida",
                    "on": "salida de pintura"
>>>>>>> 2470de50
                }
            },
            "field": {
                "key": {
<<<<<<< HEAD
                    "description": "escuchando pulsaciones de teclas",
=======
                    "label": "escuchando las pulsaciones de teclas",
>>>>>>> 2470de50
                    "placeholder": "mensaje"
                }
            },
            "button": {
                "submit": "enviar este mensaje de chat"
            }
        },
        "timeline": {
            "label": "línea de tiempo",
<<<<<<< HEAD
            "slider": "deslizador de tiempo",
            "button": {
                "play": "evaluar el programa hasta el final, respondiendo a las entradas en tiempo real",
                "pause": "pausar el programa, permitiendo avanzar y retroceder paso a paso",
                "backStep": "retroceder uno",
                "backNode": "retroceder a la evaluación del nodo anterior",
                "backInput": "retroceder una entrada",
                "out": "salir de esta función",
                "forwardStep": "avanzar uno",
                "forwardNode": "avanzar a la siguiente evaluación del nodo",
                "forwardInput": "avanzar a la siguiente entrada del flujo",
=======
            "slider": "control deslizante de línea de tiempo",
            "button": {
                "play": "evaluar el programa hasta el final, respondiendo a las entradas en tiempo real",
                "pause": "pausar el programa, permitiendo avanzar y retroceder",
                "backStep": "retroceder una vez",
                "backNode": "retroceder a la evaluación del nodo anterior",
                "backInput": "retroceder a la entrada anterior",
                "out": "salir de esta función",
                "forwardStep": "da un paso adelante",
                "forwardNode": "avance a la siguiente evaluación del nodo",
                "forwardInput": "avance a la siguiente entrada de flujo",
>>>>>>> 2470de50
                "present": "al presente",
                "start": "al principio",
                "reset": "reiniciar la actuación"
            }
        },
        "docs": {
            "label": "navegador de documentación",
<<<<<<< HEAD
            "link": "mostrar concepto $1 en la documentación",
            "learn": "saber más …",
            "nodoc": "¿Quién soy? ¿Qué soy? ¿Cuál es mi propósito?",
            "button": {
                "home": "volver a casa",
                "back": "regresar al anterior"
=======
            "link": "mostrar concepto $1 en documentación",
            "learn": "aprende más …",
            "nodoc": "¿Quién soy? ¿Qué soy yo? ¿Cuál es mi propósito?",
            "button": {
                "home": "volver al inicio",
                "back": "volver al anterior"
>>>>>>> 2470de50
            },
            "field": {
                "search": "buscar conceptos con palabras"
            },
            "header": {
                "inputs": "Entradas",
                "interfaces": "Interfaces",
                "properties": "Propiedades",
                "functions": "Funciones",
                "conversions": "Conversiones"
            }
        },
        "dialog": {
            "share": {
                "header": "Compartir",
                "explanation": "Controla quién puede editar y ver este proyecto.",
                "subheader": {
                    "collaborators": {
<<<<<<< HEAD
                        "header": "Colaboradores",
                        "explanation": "Los colaboradores pueden ver y editar este proyecto. Agrégales o retírales acceso por correo electrónico."
                    },
                    "gallery": {
                        "header": "Galería",
                        "explanation": "Agrega este proyecto a una galería junto con otros creadores, o crea una galería en tu página de <projects@://projects>. Si añades un proyecto a una galería pública, tu proyecto se volverá público."
                    },
                    "public": {
                        "header": "Público/Privado",
                        "explanation": "Proyectos y galerías públicas pueden ser vistos por cualquier persona en el mundo. Nuestra meta es que este contenido traiga afirmación y alegría, y compartir públicamente es una manera de lograrlo. Pero también implica seguir algunas reglas. Prometes que tu proyecto no:"
=======
                        "header": "Colaboradoras",
                        "explanation": "Los colaboradores pueden ver y editar este proyecto. Agregarlas o quitarlas por correo electrónico."
                    },
                    "public": {
                        "header": "Pública / Privada",
                        "explanation": "Los proyectos públicos pueden ser vistos por cualquier persona en el mundo. Al realizar un proyecto, prometes:"
>>>>>>> 2470de50
                    }
                },
                "field": {
                    "email": {
                        "placeholder": "correo electrónico",
<<<<<<< HEAD
                        "description": "la dirección de correo electrónico de la persona a la que deseas otorgar acceso de edición."
=======
                        "description": "la dirección de correo electrónico de la persona a la que desea otorgarle acceso de edición."
>>>>>>> 2470de50
                    }
                },
                "mode": {
                    "public": {
                        "label": "visibilidad",
<<<<<<< HEAD
                        "modes": ["privado", "público"]
                    }
                },
                "error": {
                    "unknown": "No conocemos a una creadora con este correo electrónico."
                },
                "button": {
                    "submit": "Compartir el proyecto con esta dirección de correo electrónico"
                }
            },
            "settings": {
                "header": "Configuración",
                "explanation": "Cambia la configuración de diseño, dispositivo y tema.",
                "button": {
                    "show": "mostrar cuadro de diálogo de configuración"
                },
                "mode": {
                    "layout": {
                        "label": "diseño",
                        "modes": ["automático", "horizontal", "vertical", "libre"]
=======
                        "modes": ["privada", "pública"]
                    }
                },
                "error": {
                    "unknown": "No conocemos a ningún creador con este correo electrónico."
                },
                "button": {
                    "submit": "Comparte el proyecto con esta dirección de correo electrónico"
                }
            },
            "settings": {
                "header": "Ajustes",
                "explanation": "Cambie los ajustes de disposición, aparato y tema.",
                "button": {
                    "show": "mostrar diálogo de ajustes"
                },
                "mode": {
                    "layout": {
                        "label": "disposición",
                        "modes": [
                            "automática",
                            "horizontal", 
                            "vertical", 
                            "libre"
                        ]
>>>>>>> 2470de50
                    },
                    "animate": {
                        "label": "animaciones",
                        "modes": [
<<<<<<< HEAD
                            "apagadas", 
                            "encendidas", 
                            "a la mitad de velocidad", 
                            "a un tercio de velocidad", 
                            "a un cuarto de velocidad"
=======
                            "apagada", 
                            "prendida ", 
                            "velocidad media", 
                            "velocidad tercera ", 
                            "velocidad a quarto"
>>>>>>> 2470de50
                        ]
                    },
                    "dark": {
                        "label": "tema",
                        "modes": [
                            "colores claros", 
                            "colores oscuros", 
<<<<<<< HEAD
                            "usar configuración del dispositivo"
                        ]
                    },
                    "writing": {
                        "label": "diseño de escritura",
=======
                            "usar el ajuste del aparato"
                        ]
                    },
                    "writing": {
                        "label": "disposición de escritura",
>>>>>>> 2470de50
                        "modes": [
                            "horizontal, de izquierda a derecha", 
                            "vertical, de derecha a izquierda", 
                            "vertical, de izquierda a derecha"
                        ]
                    }
                }
            },
            "locale": {
                "header": "Idioma",
                "explanation": "Elige tus idiomas y regiones.",
                "subheader": {
                    "selected": "Seleccionado",
                    "supported": "Disponible",
                    "help": "Ayúdanos a traducir …"
                },
                "button": {
                    "show": "cambiar idiomas",
                    "add": "añadir idioma",
                    "remove": "quitar idioma"
                }
            },
            "help": {
                "header": "Atajos",
                "explanation": "Utiliza estos comandos de teclado para una edición más eficiente.",
                "subheader": {
                    "moveCursor": "Mover",
                    "editCode": "Editar",
                    "insertCode": "Insertar",
                    "debug": "Depurar"
                }
            }
        },
        "palette": {
            "label": "paleta",
            "labels": {
                "mixed": "mezclado",
                "computed": "calculado",
                "default": "por defecto",
                "inherited": "heredado",
                "notSequence": "no es una secuencia",
                "notContent": "no es una lista de contenido"
            },
            "button": {
                "revert": "volver a por defecto",
                "set": "editar esta propiedad",
                "addPhrase": "añadir una frase después de esta",
                "addGroup": "añadir un grupo después de esta",
                "addShape": "añadir una forma después de esta",
                "addMotion": "establecer lugar en flujo de Movimiento",
                "addPlacement": "establecer lugar en flujo de Colocación",
                "remove": "quitar este contenido",
                "up": "mover este contenido hacia arriba",
                "down": "mover este contenido hacia abajo",
                "edit": "editar este contenido",
                "sequence": "convertir en una secuencia",
                "createPhrase": "crear una Frase, mostrando el valor existente como texto",
                "createGroup": "crear un Grupo, envolviendo cualquier Frase existente",
                "createStage": "crear un Escenario, envolviendo cualquier Grupo o Frase existente"
            },
            "prompt": {
                "offerPhrase": "¡Qué valor tan hermoso has creado! ¿Debería mostrarlo en @Stage?",
                "offerGroup": "¡Qué maravillosa @Phrase has creado! ¿Quieres juntarlas en un @Group para organizarlas?",
                "offerStage": "MUY BIEN @Program. AGRÉGAME PARA CONTROLAR ILUMINACIÓN. COLORES. CUADROS.",
                "pauseToEdit": "Si ⏸️ el escenario, puedes seleccionar una 💬, 🔳 o 🎭 para editar.",
                "editing": "¡Edítame!"
            },
            "field": {
                "coordinate": "editar coordenada",
                "text": "editar texto"
            },
            "sequence": {
                "button": {
                    "add": "añadir pose",
                    "remove": "quitar pose",
                    "up": "mover pose hacia arriba",
                    "down": "mover pose hacia abajo"
                },
                "field": {
                    "percent": "editar porcentaje"
                }
            }
        },
        "save": {
            "saving": "guardando",
            "saved": "guardado en línea",
            "local": "guardado localmente",
            "unsaved": "no guardado"
        },
        "page": {
            "unknown": {
                "header": "¡Ups!",
                "message": "¿Dónde estamos? ¿Podemos ir a casa?"
            },
            "landing": {
                "call": [
                    "¡Hola! ¿Te quedarás y darás vida a las palabras con nosotros? 🥹"
                ],
                "link": {
                    "about": "¿Por qué existe este lugar?",
                    "learn": "¿Qué es este lugar?",
                    "projects": "Crea y comparte actuaciones",
                    "galleries": "Experimenta actuaciones de otros",
                    "rights": "Responsabilidades, las nuestras y las tuyas"
                }
            },
            "learn": {
                "header": "Aprender",
                "error": "No pudimos encontrar un tutorial para este idioma.",
                "button": {
                    "next": "siguiente pausa en el diálogo",
                    "previous": "anterior pausa en el diálogo"
                }
            },
            "projects": {
                "header": "Proyectos",
                "projectprompt": "¿Listo para decir algo? Crea un proyecto o trabaja en uno. Si te quedas atascado, sigue <learning@://learn>.",
                "archiveheader": "Archivados",
                "archiveprompt": "Estos son proyectos que has archivado. Solo los propietarios pueden eliminarlos permanentemente o desarchivarlos. Los proyectos archivados se eliminarán permanentemente 30 días después de su última edición.",
                "galleriesheader": "Galerías",
                "galleryprompt": "Crea y cura galerías para compartir una colección de proyectos con otros.",
                "button": {
                    "newproject": "nuevo proyecto",
                    "editproject": "editar este proyecto",
                    "newgallery": "nueva galería",
                    "unarchive": "desarchivar este proyecto"
                },
                "confirm": {
                    "archive": {
                        "description": "archivar esta actuación",
                        "prompt": "archivar"
                    },
                    "delete": {
                        "description": "eliminar permanentemente esta actuación",
                        "prompt": "eliminar para siempre"
                    }
                },
                "error": {
                    "noaccess": "No pudimos conectarnos a internet.",
                    "nogalleryedits": "Debes iniciar sesión para crear y cambiar galerías.",
                    "newgallery": "No pudimos crear una nueva galería.",
                    "nodeletes": "Debes iniciar sesión para eliminar proyectos archivados.",
                    "delete": "Oops, no pudimos eliminar el proyecto."
                }
            },
            "galleries": {
                "header": "Galerías",
                "prompt": "Estas son actuaciones que otros han creado. Exprímentalas, estúdialas o adáptalas para hacer tu propia declaración.",
                "examples": "Ejemplos"
            },
            "about": {
                "header": "Acerca de",
                "content": [
                    "¿Alguna vez has sentido que la programación era sólo para occidentales sin discapacidades que hablan inglés y que esten obsesionados con las computadoras?",
                    "Sí, nosotros también.",
                    "Esto no es casualidad. Desde los inicios de la computación, los lenguajes de programación han sido diseñados y construidos principalmente por el mismo grupo de personas: hombres blancos, cisgénero, de habla inglesa, en el ámbito académico e industrial de Estados Unidos y Europa, y algunas mujeres matemáticas increíbles. Hicieron su trabajo en una época poscolonial en la que el ganador se llevaba todo el poder, y los lenguajes de programación fueron una herramienta clave para asegurar ese poder.",
                    "Ya sea intencional o no, esta historia ha llevado a una visión de la computación que se centra principalmente en la velocidad, la lógica, la ganancia y la dominación.",
                    "Esto es una injusticia. Porque la computación, para bien y para mal, ahora sustenta la vida diaria de formas visibles e invisibles, y las personas que tienen acceso para crear con ella son las que más se parecen a sus creadores. El resto de la humanidad sigue siendo endeudado de este poder, porque imaginar algo diferente requiere acceso, obstaculizado por barreras de idioma, barreras de accesibilidad, barreras económicas y desigualdades en la educación pública.",
                    "*Wordplay* aspira a ser algo diferente. Una plataforma de programación diseñada para ser global, que admita /todos/ los idiomas del mundo, pero también que sea /sobre/ los idiomas del mundo. Una plataforma en la que todas puedan crear, con las habilidades que tengan, para compartir contenido interactivo que cualquiera pueda experimentar, con cualquier habilidad que tenga. Para jóvenes y adultas jóvenes que deseen expresarse de manera *juguetona*, *artística* e *interactiva*. No con el objetivo de aprovechar el poder, sino de crear una comunidad diversa que reconozca la increíble fuerza que proviene de nuestras hermosas diferencias.",
                    "Somos una comunidad de diseñadoras, educadoras y desarrolladoras que intentan dar vida a esta visión. Somos personas de color, somos transgénero, somos queer, somos discapacitadas y venimos de todo el mundo. Estamos centradas en la <University of Washington@https://washington.edu> <Information School@https://ischool.uw.edu/> en Seattle, Washington, USA, un lugar que aspira a dar la bienvenida a todas y deshacer los estragos del colonialismo que continúan hoy. Crear este lenguaje de programación y plataforma es parte de esa misión.",
                    "Consulta nuestros <milestones@https://github.com/amyjko/wordplay/milestones> para ver en qué estamos trabajando, y si deseas ayudar, aprende <cómo contribuir@https://github.com/amyjko/wordplay/blob/main/CONTRIBUTING.md>. O escribe a nuestra organizadora comunitaria <Amy@https://amyjko.phd> con preguntas."
                ]
            },
            "login": {
                "header": "Iniciar sesión",
                "anonymous": "iniciar sesión",
                "prompt": {
                    "login": "Tus actuaciones se están guardando en este dispositivo en vez de en línea. Para guardarlas en línea, envía tu correo electrónico para obtener un enlace de inicio de sesión.",
                    "enter": "Parece que tu enlace de inicio de sesión vino de un navegador o dispositivo diferente. ¿Puedes ingresar tu correo electrónico nuevamente, solo para estar seguros de que eres tú?",
                    "play": "Estás conectado, ¡podemos guardar tus proyectos en línea ahora! ¿Quieres crear algo?",
                    "change": "¿Quieres cambiar tu correo electrónico? Envía uno nuevo y te enviaremos una confirmación al antiguo.",
                    "sent": "Revisa tu correo electrónico para encontrar un enlace de inicio de sesión.",
                    "logout": "¿Estás saliendo de un dispositivo compartido y quieres mantener tus proyectos privados? Cierra la sesión y borraremos tus proyectos de este dispositivo. Todavía se almacenarán en línea.",
                    "success": "¡Cuenta creada!",
                    "confirm": "Revisa tu antigua dirección de correo electrónico para confirmar tu nueva dirección.",
                    "delete": "¿Quieres que olvidemos todo lo que has creado aquí? Esto no se puede deshacer.",
                    "reallyDelete": "¿Estás seguro? Tu cuenta y configuraciones se eliminarán inmediatamente y tus proyectos se programarán para su eliminación. Los colaboradores en tus proyectos perderán inmediatamente el acceso a ellos. Escribe tu correo electrónico para confirmar que esto es lo que deseas.",
                    "name": "Elige un emoji para representarte a ti mismo ante los demás."
                },
                "error": {
                    "expired": "Este enlace ha expirado.",
                    "invalid": "Este enlace no es válido.",
                    "email": "Este correo electrónico no era válido.",
                    "failure": "No se puede iniciar sesión :(",
                    "offline": "Pareces estar desconectada.",
                    "unchanged": "No pudimos cambiar tu dirección de correo electrónico, pero no sabemos por qué.",
                    "delete": "No pudimos borrar tu cuenta, pero no sabemos por qué."
                },
                "feedback": {
                    "changing": "Enviando nuevo correo electrónico...",
                    "deleting": "Vale, borrando tus proyectos y configuraciones..."
                },
                "field": {
                    "email": {
                        "description": "editar correo electrónico de inicio de sesión",
                        "placeholder": "correo electrónico"
                    }
                },
                "button": {
                    "logout": {
                        "tip": "cerrar sesión de tu cuenta",
                        "label": "cerrar sesión"
                    },
                    "login": "iniciar sesión con este correo electrónico, enviando un enlace de inicio de sesión",
                    "update": "cambiar tu correo electrónico",
                    "delete": {
                        "tip": "borrar tu cuenta",
                        "label": "borrar mis datos…"
                    },
                    "reallyDelete": {
                        "tip": "borrar tu cuenta para siempre",
                        "label": "¡¡¡bórralo!!!"
                    }
                }
            },
            "rights": {
                "header": "Derechos",
                "content": [
                    "Aquí establecemos algunas expectativas sobre tus derechos y los nuestros (también en vista de políticas como el <COPPA@https://www.ecfr.gov/current/title-16/chapter-I/subchapter-C/part-312> y <GDPR@https://gdpr.eu/compliance-checklist-us-companies/>)",
                    "Lo primero que debes saber es que no somos una entidad comercial. Somos un proyecto de investigación basado en la comunidad alojado en una universidad sin fines de lucro. Nuestro objetivo es crear una plataforma que te brinde alegría y nos ayude a hacer descubrimientos sobre un mundo de computación más equitativo y justo. No tenemos interés en ganar dinero con esta plataforma; cualquier dinero que recolectemos (generalmente a través de financiamiento público) se utiliza para sostener la plataforma, no para enriquecer a nadie que trabaje en ella (o contribuya a ella).",
                    "Como no buscamos obtener ganancias, esto también significa que no podemos hacer ninguna promesa sobre la confiabilidad, disponibilidad o longevidad de esta plataforma. Dicho esto, <Amy@https://amyjko.phd> está comprometida a largo plazo con su sostenibilidad, y como profesora titular, tiene un trabajo bastante estable.",
                    "Eso nos lleva a *datos*. Esto es lo que recopilamos y almacenamos en la nube:",
                    "• Tu *dirección de correo electrónico*. Usamos esto para asegurarnos de que solo tú y quienes compartas puedan acceder a tus proyectos y configuraciones.",
                    "• Tus *proyectos*. Almacenamos cualquier proyecto que contribuyas. Esto incluye cualquier información personal identificable que pongas en tus proyectos (¡que podría ser cualquier cosa, ya que todo es texto!)",
                    "• Tus *configuraciones*. Esto incluye los idiomas que elijas, tus preferencias de animación y el progreso en los tutoriales. Todo lo demás se almacena en tu dispositivo.",
                    "• *Tráfico*. Usamos <Google Analytics@https://en.wikipedia.org/wiki/Google_Analytics> básico para recopilar datos agregados y anónimos sobre qué páginas y proyectos visita la gente y cuántas veces. Usamos esto para ayudar a recaudar fondos para sostener la plataforma.",
                    "No almacenamos nada más. Ninguna 'cookie' que no sea la utilizada por Google Analytics, ningún identificador de seguimiento, ninguna grabación de entrada de cámara o micrófono. Nuestro <código fuente@https://github.com/amyjko/wordplay/tree/main/src> es público, así que puedes verificar esto en cualquier momento si lo deseas.",
                    "*Tú* eres dueño de tus datos, no nosotros. Eso significa:",
                    "• Tú controlas quién puede acceder a tus proyectos. Son privados por defecto, pero puedes compartirlos con individuos, grupos o hacerlos completamente públicos.",
                    "• Puedes eliminar completamente cualquier proyecto o tu propia cuenta en cualquier momento.",
                    "• Puedes obtener una exportación de cualquier proyecto o de toda tu cuenta en cualquier momento.",
                    "Así es como usaremos y no usaremos tus datos:",
                    "• No compartiremos tus datos con nadie, a menos que la ley lo requiera explícitamente. Siempre es posible que tus datos se tomen sin nuestro permiso (una 'violación de datos'). Si descubrimos que esto ha sucedido, te notificaremos que esto ha sucedido mediante el correo electrónico que has compartido con nosotros.",
                    "• No te contactaremos a través de tu dirección de correo electrónico a menos que 1) realices un cambio en la cuenta que lo requiera, 2) nos des consentimiento explícito para comunicarnos, o 3) en el caso de la violación de datos anterior.",
                    "• Podemos analizar proyectos en la plataforma para entender qué están haciendo todos y cómo lo están haciendo. Podemos compartir estas ideas agregadas y anonimizadas en publicaciones académicas. Solo haremos esto bajo la supervisión de una junta de revisión institucional, según lo exige la ley federal de EE. UU.",
                    "Finalmente, una nota sobre el discurso. Puedes decir lo que quieras en esta plataforma en *privado*. Los proyectos son privados por defecto, y si los compartes con direcciones de correo electrónico específicas, aún se consideran privados. No moderaremos nada en proyectos privados.",
                    "Pero hacer un proyecto *público*, o incluirlo en una galería pública, es un privilegio. Esta es una plataforma hecha por amor, afirmación, respeto y dignidad. Por lo tanto, esperamos que todo tu contenido *público* siga estas reglas:"
                ],
                "consequences": [
                    "Si encontramos un proyecto o galería que viola estas reglas, advertiremos a los creadores antes de que lo vean o bloquearemos su visualización. Si violas repetidamente estas reglas, perderás el privilegio de publicar públicamente."
                ]
            }
        },
        "edit": {
            "node": "$1$2[, tipo $2|]",
            "before": "antes de $1[$1|final]",
            "inside": "dentro de $1",
            "between": "entre $1 y $2",
            "line": "línea vacía entre $1[$1|inicio] y $2[$2|final]",
            "conflicts": "$1 conflictos",
            "assign": "/$2[Con ganas de unirse|Considera irse]…/",
            "append": "/Con ganas de insertar…/",
            "remove": "/Considera irse…/",
            "replace": "/Quiere intervenir…/",
            "wrap": "poner paréntesis",
            "unwrap": "desenvolver",
            "bind": "nombrar esta expresión"
        },
        "template": {
            "unwritten": "Por determinar",
            "unparsable": "Plantilla no analizable: $1"
        }
    },
    "moderation": {
        "warning": {
            "header": "Advertencia",
            "explanation": "Un moderador determinó que este contenido podría:"
        },
        "blocked": {
            "header": "Bloqueado",
            "explanation": "Un moderador determinó que este contenido podría:"
        },
        "unmoderated": {
            "header": "Nota",
            "explanation": "Este contenido aún no ha sido moderado. Podría:"
        },
        "moderate": {
            "header": "Moderar",
            "explanation": "Revisa este proyecto y decide si su contenido hace alguna de las siguientes cosas. Si lo hace, el contenido será advertido o bloqueado. Puedes omitirlo si no estás seguro."
        },
        "flags": {
            "violence": "Incitar, fomentar o celebrar violencia, daño o autolesiones hacia cualquier persona.",
            "dehumanization": "Deshumanizar a individuos o grupos basándose en su raza, etnia, origen nacional, casta, orientación sexual, género, religión, edad, habilidad o apariencia.",
            "disclosure": "Revelar información privada sobre otras personas, como nombres, información de contacto o direcciones físicas",
            "misinformation": "Contener información falsa, engañosa, manipuladora o manipulativa"
        },
        "button": {
            "submit": {
                "tip": "Guardar estas configuraciones de moderación",
                "label": "guardar"
            },
            "skip": {
                "tip": "Omitir este proyecto",
                "label": "omitir"
            }
        }
    }
}<|MERGE_RESOLUTION|>--- conflicted
+++ resolved
@@ -18,6 +18,7 @@
         "scene": "escena",
         "phrase": "frase",
         "group": "grupo",
+        "stage": "escenario",
         "stage": "escenario",
         "type": "tipo",
         "start": "comenzar",
@@ -118,10 +119,12 @@
             "name": "dimensión",
             "description": "dimensión",
             "emotion": "serious",
+            "emotion": "serious",
             "doc": [
                 "¡Soy un /unidad de medida/!",
                 "Yo puedo ser cualquier unidad estandarizada, come \\1m\\, \\10s\\, \\100g\\, o cualquier unidid cientifica. Estoy feliz ser cualqueir unidad que quieres inventar tu también, como \\17manzana\\.",
                 "Puedo combinar con \\/\\ para formar unidades de proporción, como \\17manzanas/día\\ y con \\^\\ para formar unidades exponenciales como \\9.8m/s^2\\.",
+                "Siempre debo ir después de @Number. Si no lo hago, podrían confudirme con @Reference, ¡lo cual sería bastantate embarazoso!",
                 "Siempre debo ir después de @Number. Si no lo hago, podrían confudirme con @Reference, ¡lo cual sería bastantate embarazoso!",
                 "También soy bastante bueno para encontrar inconsistencies entre unidades. Por ejemplo, !\\1gato + 1perro\\ no tiene ningún sentido!",
                 "Si alguna vez deseas convertir entre diferentes valores de unidades, hable con @Convert."
@@ -2066,36 +2069,40 @@
         "widget": {
             "confirm": {
                 "cancel": "cancelar"
+                "cancel": "cancelar"
             },
             "dialog": {
                 "close": "cerrar"
+                "close": "cerrar"
             },
             "loading": {
                 "message": "Cargando fuentes y texto, ¡gracias por esperar! "
-<<<<<<< HEAD
             },
             "home": "ir a la página de inicio"
-=======
-            }
->>>>>>> 2470de50
         },
         "tile": {
             "toggle": {
                 "fullscreen": {
                     "on": "salir de pantalla completa",
                     "off": "exapandir teja a pantalla completa"
+                    "on": "salir de pantalla completa",
+                    "off": "exapandir teja a pantalla completa"
                 },
                 "show": {
                     "on": "esconder esta teja",
                     "off": "mostrar esta teja"
+                    "on": "esconder esta teja",
+                    "off": "mostrar esta teja"
                 }
             },
             "button": {
                 "collapse": "colapsar esta ventana"
+                "collapse": "colapsar esta ventana"
             }
         },
         "project": {
             "error": {
+                "unknown": "Esta actuación no existe o no es pública."
                 "unknown": "Esta actuación no existe o no es pública."
             },
             "button": {
@@ -2110,24 +2117,16 @@
                 "focusDocs": "enfoque en la documentación",
                 "focusPalette": "enfoque en la paleta",
                 "focusCycle": "enfoque en la siguiente teja "
-<<<<<<< HEAD
-=======
-            },
-            "toggle": {
-                "public": {
-                    "on": "cambiar a privado",
-                    "off": "cambiar a publico"
-                }
->>>>>>> 2470de50
             },
             "field": {
                 "name": {
                     "description": "editar el nobmre del proyecto",
                     "placeholder": "nombre"
+                    "description": "editar el nobmre del proyecto",
+                    "placeholder": "nombre"
                 }
             },
             "help": "mostrar atajos de teclado"
-<<<<<<< HEAD
         },
         "gallery": {
             "untitled": "Intitulada",
@@ -2168,10 +2167,18 @@
                     "placeholder": "Describe tu galería. ¿Cuál es su tema, objetivos o comunidad?"
                 }
             }
-=======
->>>>>>> 2470de50
         },
         "source": {
+            "label": "editora de programas",
+            "empty": [
+                "¡Empecemos! Puedes …",
+                "• Abre 📕 y arrástranos 🖱️ a este programa.",
+                "• Escribe $1 y elígenos del menú.",
+                "• Si nos conoces bien, empieza a escribir.",
+                "• Explora la galería en busca de inspiración.",
+                "Si estas atascada, <aprende más@://learn>."
+            ],
+            "overwritten": "¡Recibí una versión más reciente!",
             "label": "editora de programas",
             "empty": [
                 "¡Empecemos! Puedes …",
@@ -2186,19 +2193,27 @@
                 "delete": {
                     "description": "borra esta $source",
                     "prompt": "borrar"
+                    "description": "borra esta $source",
+                    "prompt": "borrar"
                 }
             },
             "toggle": {
                 "blocks": {
                     "on": "esconder los fondos de los bloques",
                     "off": "mostrar los fondos de los bloques"
+                    "on": "esconder los fondos de los bloques",
+                    "off": "mostrar los fondos de los bloques"
                 },
                 "glyphs": {
                     "on": "colapsar los glifos coincidentes",
                     "off": "expandir los glifos coincidentes"
+                    "on": "colapsar los glifos coincidentes",
+                    "off": "expandir los glifos coincidentes"
                 }
             },
             "button": {
+                "selectOutput": "mostrar este resultado en el escenario",
+                "expandSequence": "expandir este código colapsado"
                 "selectOutput": "mostrar este resultado en el escenario",
                 "expandSequence": "expandir este código colapsado"
             },
@@ -2206,9 +2221,14 @@
                 "name": {
                     "description": "editar nombre de fuente",
                     "placeholder": "nombre"
+                    "description": "editar nombre de fuente",
+                    "placeholder": "nombre"
                 }
             },
             "menu": {
+                "label": "menú de autocompletar",
+                "show": "mostrar menú de autocompletar",
+                "back": "salir del submenú"
                 "label": "menú de autocompletar",
                 "show": "mostrar menú de autocompletar",
                 "back": "salir del submenú"
@@ -2237,11 +2257,7 @@
                 "insertFunction": "insertar una función",
                 "insertLessOrEqual": "insertar inferior o igual a",
                 "insertGreaterOrEqual": "insertar superior o igual a",
-<<<<<<< HEAD
                 "insertStream": "insertar símbolo de flujo",
-=======
-                "insertStream": "insertar símbolo de arroyo",
->>>>>>> 2470de50
                 "insertConvert": "insertar símbolo de conversión",
                 "insertPrevious": "insertar símbolo de anterior",
                 "insertType": "insertar símbolo de tipo",
@@ -2254,24 +2270,20 @@
                 "parenthesize": "poner entre paréntesis lo que esté seleccionado",
                 "enumerate": "enumerar selección",
                 "type": "escribir caracteres",
-<<<<<<< HEAD
                 "undo": "deshacer edición anterior",
                 "redo": "rehacer edición deshecha",
-=======
-                "undo": "deshacer la última edición",
-                "redo": "rehacer la deschaca de la última edición",
->>>>>>> 2470de50
                 "search": "buscar caracteres especiales para insertar"
             }
         },
         "conflicts": {
             "label": "conflictos"
+            "label": "conflictos"
         },
         "output": {
+            "label": "salida del programa",
             "label": "salida del programa",
             "toggle": {
                 "grid": {
-<<<<<<< HEAD
                     "on": "esconder líneas de cuadrícula ",
                     "off": "mostrar líneas de cuadrícula"
                 },
@@ -2282,37 +2294,21 @@
                 "paint": {
                     "off": "colocar salida",
                     "on": "pintar salida"
-=======
-                    "on": "ocultar líneas de cuadrícula",
-                    "off": "mostrar líneas de cuadrícula"
-                },
-                "fit": {
-                    "on": "controlar el zoom manualmente",
-                    "off": "ajustar el zoom al contenido"
-                },
-                "paint": {
-                    "off": "colocar salida",
-                    "on": "salida de pintura"
->>>>>>> 2470de50
                 }
             },
             "field": {
                 "key": {
-<<<<<<< HEAD
                     "description": "escuchando pulsaciones de teclas",
-=======
-                    "label": "escuchando las pulsaciones de teclas",
->>>>>>> 2470de50
                     "placeholder": "mensaje"
                 }
             },
             "button": {
                 "submit": "enviar este mensaje de chat"
+                "submit": "enviar este mensaje de chat"
             }
         },
         "timeline": {
             "label": "línea de tiempo",
-<<<<<<< HEAD
             "slider": "deslizador de tiempo",
             "button": {
                 "play": "evaluar el programa hasta el final, respondiendo a las entradas en tiempo real",
@@ -2324,19 +2320,6 @@
                 "forwardStep": "avanzar uno",
                 "forwardNode": "avanzar a la siguiente evaluación del nodo",
                 "forwardInput": "avanzar a la siguiente entrada del flujo",
-=======
-            "slider": "control deslizante de línea de tiempo",
-            "button": {
-                "play": "evaluar el programa hasta el final, respondiendo a las entradas en tiempo real",
-                "pause": "pausar el programa, permitiendo avanzar y retroceder",
-                "backStep": "retroceder una vez",
-                "backNode": "retroceder a la evaluación del nodo anterior",
-                "backInput": "retroceder a la entrada anterior",
-                "out": "salir de esta función",
-                "forwardStep": "da un paso adelante",
-                "forwardNode": "avance a la siguiente evaluación del nodo",
-                "forwardInput": "avance a la siguiente entrada de flujo",
->>>>>>> 2470de50
                 "present": "al presente",
                 "start": "al principio",
                 "reset": "reiniciar la actuación"
@@ -2344,23 +2327,15 @@
         },
         "docs": {
             "label": "navegador de documentación",
-<<<<<<< HEAD
             "link": "mostrar concepto $1 en la documentación",
             "learn": "saber más …",
             "nodoc": "¿Quién soy? ¿Qué soy? ¿Cuál es mi propósito?",
             "button": {
                 "home": "volver a casa",
                 "back": "regresar al anterior"
-=======
-            "link": "mostrar concepto $1 en documentación",
-            "learn": "aprende más …",
-            "nodoc": "¿Quién soy? ¿Qué soy yo? ¿Cuál es mi propósito?",
-            "button": {
-                "home": "volver al inicio",
-                "back": "volver al anterior"
->>>>>>> 2470de50
             },
             "field": {
+                "search": "buscar conceptos con palabras"
                 "search": "buscar conceptos con palabras"
             },
             "header": {
@@ -2369,15 +2344,21 @@
                 "properties": "Propiedades",
                 "functions": "Funciones",
                 "conversions": "Conversiones"
+                "inputs": "Entradas",
+                "interfaces": "Interfaces",
+                "properties": "Propiedades",
+                "functions": "Funciones",
+                "conversions": "Conversiones"
             }
         },
         "dialog": {
             "share": {
                 "header": "Compartir",
                 "explanation": "Controla quién puede editar y ver este proyecto.",
+                "header": "Compartir",
+                "explanation": "Controla quién puede editar y ver este proyecto.",
                 "subheader": {
                     "collaborators": {
-<<<<<<< HEAD
                         "header": "Colaboradores",
                         "explanation": "Los colaboradores pueden ver y editar este proyecto. Agrégales o retírales acceso por correo electrónico."
                     },
@@ -2388,30 +2369,17 @@
                     "public": {
                         "header": "Público/Privado",
                         "explanation": "Proyectos y galerías públicas pueden ser vistos por cualquier persona en el mundo. Nuestra meta es que este contenido traiga afirmación y alegría, y compartir públicamente es una manera de lograrlo. Pero también implica seguir algunas reglas. Prometes que tu proyecto no:"
-=======
-                        "header": "Colaboradoras",
-                        "explanation": "Los colaboradores pueden ver y editar este proyecto. Agregarlas o quitarlas por correo electrónico."
-                    },
-                    "public": {
-                        "header": "Pública / Privada",
-                        "explanation": "Los proyectos públicos pueden ser vistos por cualquier persona en el mundo. Al realizar un proyecto, prometes:"
->>>>>>> 2470de50
                     }
                 },
                 "field": {
                     "email": {
                         "placeholder": "correo electrónico",
-<<<<<<< HEAD
                         "description": "la dirección de correo electrónico de la persona a la que deseas otorgar acceso de edición."
-=======
-                        "description": "la dirección de correo electrónico de la persona a la que desea otorgarle acceso de edición."
->>>>>>> 2470de50
                     }
                 },
                 "mode": {
                     "public": {
                         "label": "visibilidad",
-<<<<<<< HEAD
                         "modes": ["privado", "público"]
                     }
                 },
@@ -2432,50 +2400,15 @@
                     "layout": {
                         "label": "diseño",
                         "modes": ["automático", "horizontal", "vertical", "libre"]
-=======
-                        "modes": ["privada", "pública"]
-                    }
-                },
-                "error": {
-                    "unknown": "No conocemos a ningún creador con este correo electrónico."
-                },
-                "button": {
-                    "submit": "Comparte el proyecto con esta dirección de correo electrónico"
-                }
-            },
-            "settings": {
-                "header": "Ajustes",
-                "explanation": "Cambie los ajustes de disposición, aparato y tema.",
-                "button": {
-                    "show": "mostrar diálogo de ajustes"
-                },
-                "mode": {
-                    "layout": {
-                        "label": "disposición",
-                        "modes": [
-                            "automática",
-                            "horizontal", 
-                            "vertical", 
-                            "libre"
-                        ]
->>>>>>> 2470de50
                     },
                     "animate": {
                         "label": "animaciones",
                         "modes": [
-<<<<<<< HEAD
                             "apagadas", 
                             "encendidas", 
                             "a la mitad de velocidad", 
                             "a un tercio de velocidad", 
                             "a un cuarto de velocidad"
-=======
-                            "apagada", 
-                            "prendida ", 
-                            "velocidad media", 
-                            "velocidad tercera ", 
-                            "velocidad a quarto"
->>>>>>> 2470de50
                         ]
                     },
                     "dark": {
@@ -2483,19 +2416,11 @@
                         "modes": [
                             "colores claros", 
                             "colores oscuros", 
-<<<<<<< HEAD
                             "usar configuración del dispositivo"
                         ]
                     },
                     "writing": {
                         "label": "diseño de escritura",
-=======
-                            "usar el ajuste del aparato"
-                        ]
-                    },
-                    "writing": {
-                        "label": "disposición de escritura",
->>>>>>> 2470de50
                         "modes": [
                             "horizontal, de izquierda a derecha", 
                             "vertical, de derecha a izquierda", 
